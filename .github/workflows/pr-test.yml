--- conflicted
+++ resolved
@@ -21,11 +21,13 @@
   group: pr-test-${{ github.ref }}
   cancel-in-progress: true
 
+# Until all of our runners are updated to driver 580 - we cannot use existing CI machines to run CUDA13 tests
+# When runners are updated, we can add "13.0" to the matrix and remove the smoke test
 x-cuda-matrix: &cuda-matrix
   strategy:
     fail-fast: false
     matrix:
-      cuda-version: ["12.9", "13.0"]
+      cuda-version: ["12.9"]
 jobs:
   # =============================================== check changes ====================================================
   check-changes:
@@ -206,6 +208,36 @@
 
           echo "All benchmark tests completed!"
 
+  # Adding a single CUDA13 smoke test to verify that the kernel builds and runs
+  cuda13-kernel-smoke-test:
+    needs: [check-changes, sgl-kernel-build-wheels]
+    if: needs.check-changes.outputs.sgl_kernel == 'true'
+    runs-on: 4-gpu-l40-cu130
+    steps:
+      - uses: actions/checkout@v4
+
+      - name: Cleanup
+        run: |
+          ls -alh sgl-kernel/dist || true
+          rm -rf sgl-kernel/dist/* || true
+
+      - name: Download CUDA 13.0 artifacts
+        uses: actions/download-artifact@v4
+        with:
+          path: sgl-kernel/dist/
+          merge-multiple: true
+          pattern: wheel-python3.10-cuda13.0
+
+      - name: Install dependencies
+        run: |
+          CUSTOM_BUILD_SGL_KERNEL=${{needs.check-changes.outputs.sgl_kernel}} bash scripts/ci/ci_install_dependency.sh
+
+      - name: Run kernel unit tests
+        timeout-minutes: 30
+        run: |
+          cd sgl-kernel
+          pytest tests/
+
   # =============================================== primary ====================================================
 
   unit-test-frontend:
@@ -266,7 +298,7 @@
         timeout-minutes: 30
         run: |
           cd test/srt
-          python3 run_suite.py --suite per-commit-1-gpu --auto-partition-id ${{ matrix.part }} --auto-partition-size 11
+          python3 run_suite.py --suite per-commit --auto-partition-id ${{ matrix.part }} --auto-partition-size 11
 
   unit-test-backend-2-gpu:
     needs: [check-changes, sgl-kernel-build-wheels]
@@ -341,7 +373,7 @@
     strategy:
       fail-fast: false
       matrix:
-        part: [0, 1]
+        part: [0, 1, 2]
     steps:
       - name: Checkout code
         uses: actions/checkout@v4
@@ -362,7 +394,7 @@
         timeout-minutes: 20
         run: |
           cd test/srt
-          python3 run_suite.py --suite per-commit-8-gpu --auto-partition-id ${{ matrix.part }} --auto-partition-size 2
+          python3 run_suite.py --suite per-commit-8-gpu --auto-partition-id ${{ matrix.part }} --auto-partition-size 3
 
   performance-test-1-gpu-part-1:
     needs: [check-changes, sgl-kernel-build-wheels]
@@ -697,24 +729,19 @@
     steps:
       - name: Checkout code
         uses: actions/checkout@v4
-  
-      - name: Download artifacts
-        if: needs.check-changes.outputs.sgl_kernel == 'true'
-        uses: actions/download-artifact@v4
-        with:
-          path: sgl-kernel/dist/
-          merge-multiple: true
-<<<<<<< HEAD
-          pattern: wheel-python3.10-cuda${{ matrix.cuda-version }}
-
-=======
-          pattern: wheel-python3.10-cuda12.9
-  
->>>>>>> 2ac46e94
+
+      - name: Download artifacts
+        if: needs.check-changes.outputs.sgl_kernel == 'true'
+        uses: actions/download-artifact@v4
+        with:
+          path: sgl-kernel/dist/
+          merge-multiple: true
+          pattern: wheel-python3.10-cuda${{ matrix.cuda-version }}
+
       - name: Install dependencies
         run: |
           CUSTOM_BUILD_SGL_KERNEL=${{needs.check-changes.outputs.sgl_kernel}} IS_BLACKWELL=1 bash scripts/ci/ci_install_dependency.sh
-  
+
       - name: Run test
         timeout-minutes: 45
         run: |
@@ -734,7 +761,7 @@
       performance-test-2-gpu,
       accuracy-test-1-gpu, accuracy-test-2-gpu,
       unit-test-deepep-4-gpu, unit-test-deepep-8-gpu,
-      # unit-test-backend-4-gpu-b200,
+      unit-test-backend-4-gpu-b200,
     ]
     if: always()
     runs-on: ubuntu-latest
