--- conflicted
+++ resolved
@@ -17,45 +17,6 @@
 
 [project.optional-dependencies]
 runtime_common = [
-<<<<<<< HEAD
-    "blobfile==3.0.0",
-    "build",
-    "compressed-tensors",
-    "datasets",
-    "einops",
-    "fastapi",
-    "hf_transfer",
-    "huggingface_hub",
-    "interegular",
-    "llguidance>=0.7.11,<0.8.0",
-    "modelscope",
-    "msgspec",
-    "ninja",
-    "openai==1.99.1",
-    "openai-harmony==0.0.4",
-    "orjson",
-    "outlines==0.1.11",
-    "packaging",
-    "partial_json_parser",
-    "pillow",
-    "prometheus-client>=0.20.0",
-    "psutil",
-    "pybase64",
-    "pydantic",
-    "nvidia-ml-py",
-    "python-multipart",
-    "pyzmq>=25.1.2",
-    "scipy",
-    "sentencepiece",
-    "soundfile==0.13.1",
-    "timm==1.0.16",
-    "tiktoken",
-    "torchao==0.9.0",
-    "transformers==4.57.1",
-    "uvicorn",
-    "uvloop",
-    "xgrammar==0.1.25",
-=======
   "IPython",
   "aiohttp",
   "anthropic>=0.20.0",
@@ -104,7 +65,6 @@
   "grpcio==1.75.1", # keep it align with compile_proto.py
   "grpcio-tools==1.75.1", # keep it align with compile_proto.py
   "grpcio-reflection==1.75.1", # required by srt/entrypoints/grpc_server.py
->>>>>>> 12eb02e9
 ]
 
 tracing = [
