# Copyright 2023-2024 SGLang Team
# Licensed under the Apache License, Version 2.0 (the "License");
# you may not use this file except in compliance with the License.
# You may obtain a copy of the License at
#
#     http://www.apache.org/licenses/LICENSE-2.0
#
# Unless required by applicable law or agreed to in writing, software
# distributed under the License is distributed on an "AS IS" BASIS,
# WITHOUT WARRANTIES OR CONDITIONS OF ANY KIND, either express or implied.
# See the License for the specific language governing permissions and
# limitations under the License.
# ==============================================================================
"""A scheduler that manages a tensor parallel GPU worker."""

import faulthandler
import logging
import os
import signal
import sys
import threading
import time
from collections import deque
from concurrent import futures
from dataclasses import dataclass
from http import HTTPStatus
from types import SimpleNamespace
from typing import Dict, List, Optional, Tuple, Union

import psutil
import setproctitle
import torch
import zmq
from torch.distributed import barrier

from python.sglang.srt.managers.overlap_utils import FutureMap
from sglang.global_config import global_config
from sglang.srt.configs.model_config import ModelConfig
from sglang.srt.constrained.base_grammar_backend import (
    INVALID_GRAMMAR_OBJ,
    create_grammar_backend,
)
from sglang.srt.disaggregation.decode import (
    DecodePreallocQueue,
    DecodeTransferQueue,
    SchedulerDisaggregationDecodeMixin,
)
from sglang.srt.disaggregation.prefill import (
    PrefillBootstrapQueue,
    SchedulerDisaggregationPrefillMixin,
)
from sglang.srt.disaggregation.utils import (
    DisaggregationMode,
    MetadataBuffers,
    ReqToMetadataIdxAllocator,
    TransferBackend,
    prepare_abort,
)
from sglang.srt.distributed import get_pp_group, get_world_group
from sglang.srt.eplb.expert_distribution import get_global_expert_distribution_recorder
from sglang.srt.hf_transformers_utils import (
    get_processor,
    get_tokenizer,
    get_tokenizer_from_processor,
)
from sglang.srt.layers.dp_attention import compute_dp_attention_world_info
from sglang.srt.layers.logits_processor import LogitsProcessorOutput
from sglang.srt.layers.moe import initialize_moe_config
from sglang.srt.managers.io_struct import (
    AbortReq,
    BatchTokenizedEmbeddingReqInput,
    BatchTokenizedGenerateReqInput,
    ClearHiCacheReqInput,
    ClearHiCacheReqOutput,
    CloseSessionReqInput,
    DestroyWeightsUpdateGroupReqInput,
    ExpertDistributionReq,
    ExpertDistributionReqOutput,
    FlushCacheReqInput,
    FlushCacheReqOutput,
    FreezeGCReq,
    GetInternalStateReq,
    GetInternalStateReqOutput,
    GetLoadReqInput,
    GetLoadReqOutput,
    GetWeightsByNameReqInput,
    HealthCheckOutput,
    InitWeightsSendGroupForRemoteInstanceReqInput,
    InitWeightsSendGroupForRemoteInstanceReqOutput,
    InitWeightsUpdateGroupReqInput,
    LoadLoRAAdapterReqInput,
    LoadLoRAAdapterReqOutput,
    MultiTokenizerRegisterReq,
    MultiTokenizerWrapper,
    OpenSessionReqInput,
    OpenSessionReqOutput,
    ProfileReq,
    ReleaseMemoryOccupationReqInput,
    ResumeMemoryOccupationReqInput,
    RpcReqInput,
    RpcReqOutput,
    SendWeightsToRemoteInstanceReqInput,
    SendWeightsToRemoteInstanceReqOutput,
    SetInternalStateReq,
    SetInternalStateReqOutput,
    SlowDownReqInput,
    SlowDownReqOutput,
    TokenizedEmbeddingReqInput,
    TokenizedGenerateReqInput,
    UnloadLoRAAdapterReqInput,
    UnloadLoRAAdapterReqOutput,
    UpdateWeightFromDiskReqInput,
    UpdateWeightsFromDistributedReqInput,
    UpdateWeightsFromTensorReqInput,
)
from sglang.srt.managers.mm_utils import init_embedding_cache
from sglang.srt.managers.schedule_batch import (
    FINISH_ABORT,
    MultimodalInputs,
    Req,
    RequestStage,
    ScheduleBatch,
    global_server_args_dict,
)
from sglang.srt.managers.schedule_policy import (
    AddReqResult,
    PrefillAdder,
    SchedulePolicy,
)
from sglang.srt.managers.scheduler_input_blocker import SchedulerInputBlocker
from sglang.srt.managers.scheduler_metrics_mixin import (
    RECORD_STEP_TIME,
    SchedulerMetricsMixin,
)
from sglang.srt.managers.scheduler_output_processor_mixin import (
    SchedulerOutputProcessorMixin,
)
from sglang.srt.managers.scheduler_profiler_mixin import SchedulerProfilerMixin
from sglang.srt.managers.scheduler_recv_skipper import SchedulerRecvSkipper
from sglang.srt.managers.scheduler_update_weights_mixin import (
    SchedulerUpdateWeightsMixin,
)
from sglang.srt.managers.session_controller import Session
from sglang.srt.managers.tp_worker import TpModelWorker
from sglang.srt.managers.utils import DPBalanceMeta, validate_input_length
from sglang.srt.mem_cache.chunk_cache import ChunkCache, SWAChunkCache
from sglang.srt.mem_cache.hiradix_cache import HiRadixCache
from sglang.srt.mem_cache.lora_radix_cache import LoRARadixCache
from sglang.srt.mem_cache.radix_cache import RadixCache
from sglang.srt.mem_cache.swa_radix_cache import SWARadixCache
from sglang.srt.model_executor.forward_batch_info import ForwardMode, PPProxyTensors
from sglang.srt.parser.reasoning_parser import ReasoningParser
from sglang.srt.server_args import PortArgs, ServerArgs
from sglang.srt.speculative.spec_info import SpeculativeAlgorithm
from sglang.srt.torch_memory_saver_adapter import TorchMemorySaverAdapter
from sglang.srt.tracing.trace import (
    process_tracing_init,
    trace_event,
    trace_set_proc_propagate_context,
    trace_set_thread_info,
    trace_slice,
    trace_slice_end,
    trace_slice_start,
)
from sglang.srt.two_batch_overlap import TboDPAttentionPreparer
from sglang.srt.utils import (
    DynamicGradMode,
    broadcast_pyobj,
    configure_gc_logger,
    configure_logger,
    disable_request_logging,
    freeze_gc,
    get_available_gpu_memory,
    get_bool_env_var,
    get_int_env_var,
    get_zmq_socket,
    is_cpu,
    kill_itself_when_parent_died,
    numa_bind_to_node,
    point_to_point_pyobj,
    pyspy_dump_schedulers,
    require_mlp_sync,
    require_mlp_tp_gather,
    set_gpu_proc_affinity,
    set_random_seed,
    suppress_other_loggers,
)
from sglang.utils import TypeBasedDispatcher, get_exception_traceback

logger = logging.getLogger(__name__)

# Test retract decode for debugging purposes
TEST_RETRACT = get_bool_env_var("SGLANG_TEST_RETRACT")
GRAMMAR_TIMEOUT = float(os.environ.get("SGLANG_GRAMMAR_TIMEOUT", 300))

_is_cpu = is_cpu()


@dataclass
class GenerationBatchResult:
    logits_output: Optional[LogitsProcessorOutput]
    pp_hidden_states_proxy_tensors: Optional[torch.Tensor]
    next_token_ids: Optional[List[int]]
    extend_input_len_per_req: List[int]
    extend_logprob_start_len_per_req: List[int]
    bid: int
    can_run_cuda_graph: bool
    copy_done: torch.cuda.Event
    accept_length: Optional[torch.Tensor]
    new_seq_lens: Optional[torch.Tensor]
    allocate_lens: Optional[torch.Tensor]


@dataclass
class EmbeddingBatchResult:
    embeddings: torch.Tensor
    bid: int


class Scheduler(
    SchedulerOutputProcessorMixin,
    SchedulerUpdateWeightsMixin,
    SchedulerProfilerMixin,
    SchedulerMetricsMixin,
    SchedulerDisaggregationDecodeMixin,
    SchedulerDisaggregationPrefillMixin,
):
    """A scheduler that manages a tensor parallel GPU worker."""

    def __init__(
        self,
        server_args: ServerArgs,
        port_args: PortArgs,
        gpu_id: int,
        tp_rank: int,
        moe_ep_rank: int,
        pp_rank: int,
        dp_rank: Optional[int],
        dp_balance_meta: Optional[DPBalanceMeta] = None,
    ):
        # Parse args
        self.server_args = server_args
        self.tp_rank = tp_rank
        self.moe_ep_rank = moe_ep_rank
        self.pp_rank = pp_rank
        self.dp_rank = dp_rank
        self.tp_size = server_args.tp_size
        self.moe_ep_size = server_args.ep_size
        self.pp_size = server_args.pp_size
        self.dp_size = server_args.dp_size
        self.schedule_policy = server_args.schedule_policy
        self.enable_priority_scheduling = server_args.enable_priority_scheduling
        self.schedule_low_priority_values_first = (
            server_args.schedule_low_priority_values_first
        )
        self.priority_scheduling_preemption_threshold = (
            server_args.priority_scheduling_preemption_threshold
        )
        self.enable_lora = server_args.enable_lora
        self.max_loras_per_batch = server_args.max_loras_per_batch
        self.enable_overlap = not server_args.disable_overlap_schedule
        self.skip_tokenizer_init = server_args.skip_tokenizer_init
        self.enable_metrics = server_args.enable_metrics
        self.enable_metrics_for_all_schedulers = (
            server_args.enable_metrics_for_all_schedulers
        )
        self.enable_kv_cache_events = server_args.kv_events_config is not None
        self.stream_interval = server_args.stream_interval
        self.spec_algorithm = SpeculativeAlgorithm.from_string(
            server_args.speculative_algorithm
        )
        self.gpu_id = gpu_id
        self.enable_hierarchical_cache = server_args.enable_hierarchical_cache
        self.enable_hicache_storage = server_args.hicache_storage_backend is not None
        self.page_size = server_args.page_size

        self.attn_tp_rank, self.attn_tp_size, self.attn_dp_rank = (
            compute_dp_attention_world_info(
                server_args.enable_dp_attention,
                self.tp_rank,
                self.tp_size,
                self.dp_size,
            )
        )

        # Init model config
        self.model_config = ModelConfig.from_server_args(server_args)

        # Init inter-process communication
        context = zmq.Context(2)
        self.idle_sleeper = None
        if self.pp_rank == 0 and self.attn_tp_rank == 0:
            self.recv_from_tokenizer = get_zmq_socket(
                context, zmq.PULL, port_args.scheduler_input_ipc_name, False
            )
            self.recv_from_rpc = get_zmq_socket(
                context, zmq.DEALER, port_args.rpc_ipc_name, False
            )

            self.send_to_tokenizer = get_zmq_socket(
                context, zmq.PUSH, port_args.tokenizer_ipc_name, False
            )
            if server_args.skip_tokenizer_init:
                # Directly send to the TokenizerManager
                self.send_to_detokenizer = get_zmq_socket(
                    context, zmq.PUSH, port_args.tokenizer_ipc_name, False
                )
            else:
                # Send to the DetokenizerManager
                self.send_to_detokenizer = get_zmq_socket(
                    context, zmq.PUSH, port_args.detokenizer_ipc_name, False
                )

            if self.server_args.sleep_on_idle:
                self.idle_sleeper = IdleSleeper(
                    [
                        self.recv_from_tokenizer,
                        self.recv_from_rpc,
                    ]
                )
        else:
            self.recv_from_tokenizer = None
            self.recv_from_rpc = None
            self.send_to_tokenizer = SimpleNamespace(send_pyobj=lambda x: None)
            self.send_to_detokenizer = SimpleNamespace(send_pyobj=lambda x: None)

        if self.current_scheduler_metrics_enabled():
            self.send_metrics_from_scheduler = get_zmq_socket(
                context, zmq.PUSH, port_args.metrics_ipc_name, False
            )

        # Init tokenizer
        self.init_tokenizer()

        # Init moe config
        self.init_moe_config()

        # Set reasoning_parser and think_end_id if --reasoning_parser is enabled
        if self.server_args.reasoning_parser and self.tokenizer:
            reasoning_parser = ReasoningParser(
                model_type=self.server_args.reasoning_parser, stream_reasoning=False
            )
            self.tokenizer.think_end_id = self.tokenizer.encode(
                reasoning_parser.detector.think_end_token, add_special_tokens=False
            )[0]

        # Check whether overlap can be enabled
        if not self.is_generation:
            self.enable_overlap = False
            logger.info("Overlap scheduler is disabled for embedding models.")

        # Launch a tensor parallel worker
        self.tp_worker = TpModelWorker(
            server_args=server_args,
            gpu_id=gpu_id,
            tp_rank=tp_rank,
            moe_ep_rank=moe_ep_rank,
            pp_rank=pp_rank,
            dp_rank=dp_rank,
            nccl_port=port_args.nccl_port,
        )

        # Launch a draft worker for speculative decoding
        if self.spec_algorithm.is_eagle():
            from sglang.srt.speculative.eagle_worker_v2 import EAGLEWorker

            self.draft_worker = EAGLEWorker(
                gpu_id=gpu_id,
                tp_rank=tp_rank,
                moe_ep_rank=moe_ep_rank,
                server_args=server_args,
                nccl_port=port_args.nccl_port,
                target_worker=self.tp_worker,
                dp_rank=dp_rank,
            )
            self.forward_worker = self.draft_worker
        elif self.spec_algorithm.is_standalone():
            from sglang.srt.speculative.standalone_worker import StandaloneWorker

            self.draft_worker = StandaloneWorker(
                gpu_id=gpu_id,
                tp_rank=tp_rank,
                moe_ep_rank=moe_ep_rank,
                server_args=server_args,
                nccl_port=port_args.nccl_port,
                target_worker=self.tp_worker,
                dp_rank=dp_rank,
            )
<<<<<<< HEAD
            self.forward_worker = self.draft_worker
=======
        elif self.spec_algorithm.is_lookahead():
            from sglang.srt.speculative.lookahead_worker import LOOKAHEADWorker

            self.draft_worker = LOOKAHEADWorker(
                gpu_id=gpu_id,
                tp_rank=tp_rank,
                moe_ep_rank=moe_ep_rank,
                server_args=server_args,
                nccl_port=port_args.nccl_port,
                target_worker=self.tp_worker,
                dp_rank=dp_rank,
            )
>>>>>>> fc3e5420
        else:
            self.draft_worker = None
            self.forward_worker = self.tp_worker

        # Get token and memory info from the model worker
        (
            self.max_total_num_tokens,
            self.max_prefill_tokens,
            self.max_running_requests,
            self.max_queued_requests,
            self.max_req_len,
            self.max_req_input_len,
            self.random_seed,
            self.device,
            worker_global_server_args_dict,
            _,
            _,
            _,
        ) = self.tp_worker.get_worker_info()
        if global_server_args_dict["max_micro_batch_size"] is None:
            global_server_args_dict["max_micro_batch_size"] = max(
                self.max_running_requests // server_args.pp_size, 1
            )

        self.tp_group = self.tp_worker.get_tp_group()
        self.tp_cpu_group = self.tp_group.cpu_group
        self.attn_tp_group = self.tp_worker.get_attention_tp_group()
        self.attn_tp_cpu_group = self.tp_worker.get_attention_tp_cpu_group()
        self.pp_group = get_pp_group()
        self.world_group = get_world_group()

        self.pad_input_ids_func = self.tp_worker.get_pad_input_ids_func()
        global_server_args_dict.update(worker_global_server_args_dict)
        set_random_seed(self.random_seed)

        # Hybrid memory pool
        self.is_hybrid = self.tp_worker.is_hybrid
        if self.is_hybrid:
            self.sliding_window_size = self.tp_worker.sliding_window_size
            self.full_tokens_per_layer, self.swa_tokens_per_layer = (
                self.tp_worker.get_tokens_per_layer_info()
            )

        # Print debug info
        if tp_rank == 0:
            avail_mem = get_available_gpu_memory(
                self.device, self.gpu_id, empty_cache=False
            )
            logger.info(
                f"max_total_num_tokens={self.max_total_num_tokens}, "
                f"chunked_prefill_size={server_args.chunked_prefill_size}, "
                f"max_prefill_tokens={self.max_prefill_tokens}, "
                f"max_running_requests={self.max_running_requests}, "
                f"context_len={self.model_config.context_len}, "
                f"{'available_cpu_mem' if self.device == 'cpu' else 'available_gpu_mem'}={avail_mem:.2f} GB"
            )

        # Init memory pool and cache
        self.init_memory_pool_and_cache()

        # Init running status
        self.waiting_queue: List[Req] = []
        # The running decoding batch for continuous batching
        self.running_batch: ScheduleBatch = ScheduleBatch(reqs=[], batch_is_full=False)
        # The current forward batch
        self.cur_batch: Optional[ScheduleBatch] = None
        # The last forward batch
        self.last_batch: Optional[ScheduleBatch] = None
        self.forward_ct = 0
        self.forward_ct_decode = 0
        self.num_generated_tokens = 0
        self.last_prefill_tokens = 0
        self.last_decode_stats_tic = time.perf_counter()
        self.last_prefill_stats_tic = time.perf_counter()
        self.return_health_check_ct = 0
        self.num_retracted_reqs: int = 0
        self.num_paused_reqs: int = 0
        self.kv_transfer_speed_gb_s: float = 0.0
        self.kv_transfer_latency_ms: float = 0.0
        self.sessions: Dict[str, Session] = {}
        self.current_stream = torch.get_device_module(self.device).current_stream()
        if self.device == "cpu":
            self.current_stream.synchronize = lambda: None  # No-op for CPU
        self.forward_sleep_time = None
        self.forward_stream = torch.get_device_module(self.device).Stream()
        self.forward_stream_ctx = torch.get_device_module(self.device).stream(
            self.forward_stream
        )
        self.copy_stream = torch.get_device_module(self.device).Stream()

        # Init chunked prefill
        self.chunked_prefill_size = server_args.chunked_prefill_size
        if self.chunked_prefill_size <= 0:  # -1 means disable
            self.chunked_prefill_size = None
        self.chunked_req = None
        self.is_mixed_chunk = (
            self.chunked_prefill_size is not None and server_args.enable_mixed_chunk
        )

        # Init the grammar backend for constrained generation
        self.grammar_queue: List[Req] = []
        if not server_args.skip_tokenizer_init:
            self.grammar_backend = create_grammar_backend(
                server_args,
                self.tokenizer,
                self.model_config.vocab_size,
                self.model_config.hf_eos_token_id,
            )
        else:
            self.grammar_backend = None

        # Init schedule policy and new token estimation
        self.policy = SchedulePolicy(
            self.schedule_policy,
            self.tree_cache,
            self.enable_hierarchical_cache,
            self.enable_priority_scheduling,
            self.schedule_low_priority_values_first,
        )
        # Enable preemption for priority scheduling.
        self.try_preemption = self.enable_priority_scheduling

        assert (
            server_args.schedule_conservativeness >= 0
        ), "Invalid schedule_conservativeness"
        self.init_new_token_ratio = min(
            global_config.default_init_new_token_ratio
            * server_args.schedule_conservativeness,
            1.0,
        )
        self.min_new_token_ratio = min(
            self.init_new_token_ratio
            * global_config.default_min_new_token_ratio_factor,
            1.0,
        )
        self.new_token_ratio_decay = (
            self.init_new_token_ratio - self.min_new_token_ratio
        ) / global_config.default_new_token_ratio_decay_steps
        self.new_token_ratio = self.init_new_token_ratio

        # init future map for overlap schedule
        if self.enable_overlap:
            self.future_map = FutureMap(
                spec_algorithm=self.spec_algorithm,
                max_running_requests=self.max_running_requests,
                device=self.device,
            )

        # Init watchdog thread
        self.watchdog_timeout = server_args.watchdog_timeout
        t = threading.Thread(target=self.watchdog_thread, daemon=True)
        t.start()
        self.parent_process = psutil.Process().parent()

        # Init memory saver, profiler and metric stats
        self.memory_saver_adapter = TorchMemorySaverAdapter.create(
            enable=server_args.enable_memory_saver
        )
        self.offload_tags = set()
        self.init_profiler()

        self.recv_skipper = SchedulerRecvSkipper.maybe_create(server_args)
        self.input_blocker = (
            SchedulerInputBlocker(noop=self.attn_tp_rank != 0)
            if get_bool_env_var("SGLANG_ENABLE_COLOCATED_BATCH_GEN")
            else None
        )

        # Init metrics stats
        self.init_metrics(tp_rank, pp_rank, dp_rank)
        self.init_kv_events(server_args.kv_events_config)
        self.init_dp_balance(dp_balance_meta)

        # Init disaggregation
        self.disaggregation_mode = DisaggregationMode(
            self.server_args.disaggregation_mode
        )
        self.init_disaggregation()

        if get_bool_env_var("SGLANG_GC_LOG"):
            configure_gc_logger()

        # Init prefill kv split size when deterministic inference is enabled with flashinfer attention backend
        if (
            self.server_args.enable_deterministic_inference
            and self.server_args.attention_backend == "flashinfer"
        ):
            self.truncation_align_size = get_int_env_var(
                "SGLANG_FLASHINFER_PREFILL_SPLIT_TILE_SIZE", 4096
            )
        else:
            self.truncation_align_size = None

        # Init request dispatcher
        self._request_dispatcher = TypeBasedDispatcher(
            [
                (TokenizedGenerateReqInput, self.handle_generate_request),
                (TokenizedEmbeddingReqInput, self.handle_embedding_request),
                (BatchTokenizedGenerateReqInput, self.handle_batch_generate_request),
                (BatchTokenizedEmbeddingReqInput, self.handle_batch_embedding_request),
                (FlushCacheReqInput, self.flush_cache_wrapped),
                (ClearHiCacheReqInput, self.clear_hicache_storage_wrapped),
                (AbortReq, self.abort_request),
                (OpenSessionReqInput, self.open_session),
                (CloseSessionReqInput, self.close_session),
                (UpdateWeightFromDiskReqInput, self.update_weights_from_disk),
                (InitWeightsUpdateGroupReqInput, self.init_weights_update_group),
                (DestroyWeightsUpdateGroupReqInput, self.destroy_weights_update_group),
                (
                    InitWeightsSendGroupForRemoteInstanceReqInput,
                    self.init_weights_send_group_for_remote_instance,
                ),
                (
                    SendWeightsToRemoteInstanceReqInput,
                    self.send_weights_to_remote_instance,
                ),
                (
                    UpdateWeightsFromDistributedReqInput,
                    self.update_weights_from_distributed,
                ),
                (UpdateWeightsFromTensorReqInput, self.update_weights_from_tensor),
                (GetWeightsByNameReqInput, self.get_weights_by_name),
                (ReleaseMemoryOccupationReqInput, self.release_memory_occupation),
                (ResumeMemoryOccupationReqInput, self.resume_memory_occupation),
                (SlowDownReqInput, self.slow_down),
                (ProfileReq, self.profile),
                (FreezeGCReq, self.handle_freeze_gc),
                (GetInternalStateReq, self.get_internal_state),
                (SetInternalStateReq, self.set_internal_state),
                (RpcReqInput, self.handle_rpc_request),
                (ExpertDistributionReq, self.expert_distribution_handle),
                (LoadLoRAAdapterReqInput, self.load_lora_adapter),
                (UnloadLoRAAdapterReqInput, self.unload_lora_adapter),
                (MultiTokenizerRegisterReq, self.register_multi_tokenizer),
                (GetLoadReqInput, self.get_load),
            ]
        )

    def init_tokenizer(self):
        server_args = self.server_args
        self.is_generation = self.model_config.is_generation

        if server_args.skip_tokenizer_init:
            self.tokenizer = self.processor = None
        else:
            if self.model_config.is_multimodal:
                self.processor = get_processor(
                    server_args.tokenizer_path,
                    tokenizer_mode=server_args.tokenizer_mode,
                    trust_remote_code=server_args.trust_remote_code,
                    revision=server_args.revision,
                    use_fast=not server_args.disable_fast_image_processor,
                )
                self.tokenizer = get_tokenizer_from_processor(self.processor)
            else:
                self.tokenizer = get_tokenizer(
                    server_args.tokenizer_path,
                    tokenizer_mode=server_args.tokenizer_mode,
                    trust_remote_code=server_args.trust_remote_code,
                    revision=server_args.revision,
                )

    def init_memory_pool_and_cache(self):
        server_args = self.server_args

        self.req_to_token_pool, self.token_to_kv_pool_allocator = (
            self.tp_worker.get_memory_pool()
        )

        if (
            server_args.chunked_prefill_size is not None
            and server_args.disable_radix_cache
        ):
            if self.is_hybrid:
                ChunkCacheClass = SWAChunkCache
            else:
                ChunkCacheClass = ChunkCache
            self.tree_cache = ChunkCacheClass(
                req_to_token_pool=self.req_to_token_pool,
                token_to_kv_pool_allocator=self.token_to_kv_pool_allocator,
                page_size=self.page_size,
            )
        else:
            if os.environ.get("SGLANG_EXPERIMENTAL_CPP_RADIX_TREE") == "1":
                # lazy import to avoid JIT overhead
                from sglang.srt.mem_cache.radix_cache_cpp import RadixCacheCpp

                self.tree_cache = RadixCacheCpp(
                    disable=False,
                    use_hicache=self.enable_hierarchical_cache,
                    req_to_token_pool=self.req_to_token_pool,
                    token_to_kv_pool=self.token_to_kv_pool_allocator,
                    tp_cache_group=self.tp_cpu_group,
                    page_size=self.page_size,
                    hicache_ratio=server_args.hicache_ratio,
                    hicache_size=server_args.hicache_size,
                    hicache_write_policy=server_args.hicache_write_policy,
                    enable_kv_cache_events=self.enable_kv_cache_events,
                )
            elif self.enable_hierarchical_cache:
                self.tree_cache = HiRadixCache(
                    req_to_token_pool=self.req_to_token_pool,
                    token_to_kv_pool_allocator=self.token_to_kv_pool_allocator,
                    tp_cache_group=(
                        self.attn_tp_cpu_group
                        if self.server_args.enable_dp_attention
                        else self.tp_cpu_group
                    ),
                    page_size=self.page_size,
                    eviction_policy=server_args.radix_eviction_policy,
                    hicache_ratio=server_args.hicache_ratio,
                    hicache_size=server_args.hicache_size,
                    hicache_write_policy=server_args.hicache_write_policy,
                    hicache_io_backend=server_args.hicache_io_backend,
                    hicache_mem_layout=server_args.hicache_mem_layout,
                    enable_metrics=self.enable_metrics,
                    hicache_storage_backend=server_args.hicache_storage_backend,
                    hicache_storage_prefetch_policy=server_args.hicache_storage_prefetch_policy,
                    model_name=server_args.served_model_name,
                    storage_backend_extra_config=server_args.hicache_storage_backend_extra_config,
                )
                self.tp_worker.register_hicache_layer_transfer_counter(
                    self.tree_cache.cache_controller.layer_done_counter
                )
            elif self.is_hybrid:
                assert (
                    self.server_args.disaggregation_mode == "null"
                ), "Hybrid mode does not support disaggregation yet"
                self.tree_cache = SWARadixCache(
                    req_to_token_pool=self.req_to_token_pool,
                    token_to_kv_pool_allocator=self.token_to_kv_pool_allocator,
                    sliding_window_size=self.sliding_window_size,
                    page_size=self.page_size,
                    disable=server_args.disable_radix_cache,
                )
            elif self.enable_lora:
                assert (
                    not self.enable_hierarchical_cache
                ), "LoRA radix cache doesn't support hierarchical cache"
                assert (
                    self.schedule_policy == "fcfs"
                ), "LoRA radix cache only supports FCFS policy"
                self.tree_cache = LoRARadixCache(
                    req_to_token_pool=self.req_to_token_pool,
                    token_to_kv_pool_allocator=self.token_to_kv_pool_allocator,
                    page_size=self.page_size,
                    disable=server_args.disable_radix_cache,
                )
            elif server_args.enable_lmcache:
                from sglang.srt.mem_cache.storage.lmcache.lmc_radix_cache import (
                    LMCRadixCache,
                )

                self.tree_cache = LMCRadixCache(
                    req_to_token_pool=self.req_to_token_pool,
                    token_to_kv_pool_allocator=self.token_to_kv_pool_allocator,
                    page_size=self.page_size,
                    disable=server_args.disable_radix_cache,
                    model_config=self.model_config,
                    tp_size=self.tp_size,
                    rank=self.tp_rank,
                    tp_group=self.tp_group,
                    eviction_policy=server_args.radix_eviction_policy,
                )
            else:
                self.tree_cache = RadixCache(
                    req_to_token_pool=self.req_to_token_pool,
                    token_to_kv_pool_allocator=self.token_to_kv_pool_allocator,
                    page_size=self.page_size,
                    disable=server_args.disable_radix_cache,
                    enable_kv_cache_events=self.enable_kv_cache_events,
                    eviction_policy=server_args.radix_eviction_policy,
                )

        self.decode_mem_cache_buf_multiplier = (
            1
            if self.spec_algorithm.is_none()
            else (
                server_args.speculative_num_draft_tokens
                + (
                    (server_args.speculative_eagle_topk or 1)
                    * (server_args.speculative_num_steps or 1)
                )
            )
        )

        embedding_cache_size = int(os.environ.get("SGLANG_VLM_CACHE_SIZE_MB", "100"))
        init_embedding_cache(embedding_cache_size * 1024 * 1024)

    def init_disaggregation(self):
        self.transfer_backend = TransferBackend(
            self.server_args.disaggregation_transfer_backend
        )

        if (
            self.disaggregation_mode == DisaggregationMode.DECODE
        ):  # *2 for the headroom.
            buffer_size = (self.req_to_token_pool.size) * 2
            self.req_to_metadata_buffer_idx_allocator = ReqToMetadataIdxAllocator(
                buffer_size
            )
            self.disagg_metadata_buffers = MetadataBuffers(
                buffer_size,
                hidden_size=self.model_config.hf_text_config.hidden_size,
                dtype=self.model_config.dtype,
                custom_mem_pool=self.token_to_kv_pool_allocator.get_kvcache().maybe_get_custom_mem_pool(),
            )

            # The decode requests polling kv cache
            self.disagg_decode_transfer_queue = DecodeTransferQueue(
                gloo_group=self.attn_tp_cpu_group,
                req_to_metadata_buffer_idx_allocator=self.req_to_metadata_buffer_idx_allocator,
                tp_rank=self.tp_rank,
                metadata_buffers=self.disagg_metadata_buffers,
                scheduler=self,
                tree_cache=self.tree_cache,
            )

            # The decode requests pending for pre-allocation
            self.disagg_decode_prealloc_queue = DecodePreallocQueue(
                req_to_token_pool=self.req_to_token_pool,
                token_to_kv_pool_allocator=self.token_to_kv_pool_allocator,
                draft_token_to_kv_pool=(
                    None
                    if self.draft_worker is None or self.spec_algorithm.is_lookahead()
                    else self.draft_worker.model_runner.token_to_kv_pool
                ),
                req_to_metadata_buffer_idx_allocator=self.req_to_metadata_buffer_idx_allocator,
                metadata_buffers=self.disagg_metadata_buffers,
                scheduler=self,
                transfer_queue=self.disagg_decode_transfer_queue,
                tree_cache=self.tree_cache,
                gloo_group=self.attn_tp_cpu_group,
                tp_rank=self.tp_rank,
                tp_size=self.tp_size,
                dp_size=self.server_args.dp_size,
                gpu_id=self.gpu_id,
                bootstrap_port=self.server_args.disaggregation_bootstrap_port,
                max_total_num_tokens=self.max_total_num_tokens,
                prefill_pp_size=self.server_args.disaggregation_prefill_pp,
                num_reserved_decode_tokens=self.server_args.num_reserved_decode_tokens,
                transfer_backend=self.transfer_backend,
            )

        elif self.disaggregation_mode == DisaggregationMode.PREFILL:
            # *2 for the headroom.
            buffer_size = self.max_running_requests * 2
            self.req_to_metadata_buffer_idx_allocator = ReqToMetadataIdxAllocator(
                buffer_size
            )
            self.disagg_metadata_buffers = MetadataBuffers(
                buffer_size,
                hidden_size=self.model_config.hf_text_config.hidden_size,
                dtype=self.model_config.dtype,
                custom_mem_pool=self.token_to_kv_pool_allocator.get_kvcache().maybe_get_custom_mem_pool(),
            )

            self.disagg_prefill_bootstrap_queue = PrefillBootstrapQueue(
                token_to_kv_pool=self.token_to_kv_pool_allocator.get_kvcache(),
                draft_token_to_kv_pool=(
                    None
                    if self.draft_worker is None or self.spec_algorithm.is_lookahead()
                    else self.draft_worker.model_runner.token_to_kv_pool
                ),
                req_to_metadata_buffer_idx_allocator=self.req_to_metadata_buffer_idx_allocator,
                metadata_buffers=self.disagg_metadata_buffers,
                tp_rank=self.tp_rank,
                tp_size=self.tp_size,
                gpu_id=self.gpu_id,
                bootstrap_port=self.server_args.disaggregation_bootstrap_port,
                gloo_group=self.attn_tp_cpu_group,
                max_total_num_tokens=self.max_total_num_tokens,
                decode_tp_size=self.server_args.disaggregation_decode_tp,
                decode_dp_size=self.server_args.disaggregation_decode_dp,
                scheduler=self,
                pp_rank=self.pp_rank,
                pp_size=self.pp_size,
                transfer_backend=self.transfer_backend,
            )
            # The prefill requests that are in the middle of kv sending
            self.disagg_prefill_inflight_queue: List[Req] = []

    def init_moe_config(self):
        if hasattr(self.model_config.hf_config, "num_experts_per_tok"):
            initialize_moe_config(self.server_args)

    @DynamicGradMode()
    def event_loop_normal(self):
        """A normal scheduler loop."""
        while True:
            recv_reqs = self.recv_requests()
            self.process_input_requests(recv_reqs)

            batch = self.get_next_batch_to_run()
            self.cur_batch = batch

            if batch:
                for req in batch.reqs:
                    trace_event("schedule", req.rid)

            if batch:
                result = self.run_batch(batch)
                self.process_batch_result(batch, result)
            else:
                # When the server is idle, do self-check and re-init some states
                self.self_check_during_idle()

            self.last_batch = batch

    @DynamicGradMode()
    def event_loop_overlap(self):
        """A scheduler loop that overlaps the CPU processing and GPU computation."""
        self.result_queue = deque()

        while True:
            recv_reqs = self.recv_requests()
            self.process_input_requests(recv_reqs)

            batch = self.get_next_batch_to_run()
            self.cur_batch = batch

            if batch:
                for req in batch.reqs:
                    trace_event("schedule", req.rid)

            if batch:
                result = self.run_batch(batch)
                self.result_queue.append((batch.copy(), result))

                if self.last_batch is None:
                    # Create a dummy first batch to start the pipeline for overlap schedule.
                    # It is now used for triggering the sampling_info_done event.
                    tmp_batch = ScheduleBatch(
                        reqs=None,
                        forward_mode=ForwardMode.DUMMY_FIRST,
                        next_batch_sampling_info=self.cur_sampling_info,
                    )
                    self.process_batch_result(tmp_batch, None)

            if self.last_batch:
                # Process the results of the last batch
                tmp_batch, tmp_result = self.result_queue.popleft()
                tmp_batch.next_batch_sampling_info = (
                    self.cur_sampling_info if batch else None
                )
                self.process_batch_result(tmp_batch, tmp_result)
            elif batch is None:
                # When the server is idle, do self-check and re-init some states
                self.self_check_during_idle()

            self.last_batch = batch

    @DynamicGradMode()
    def event_loop_pp(self):
        """A non-overlap scheduler loop for pipeline parallelism."""
        mbs = [None] * self.pp_size
        last_mbs = [None] * self.pp_size
        self.running_mbs = [
            ScheduleBatch(reqs=[], batch_is_full=False) for _ in range(self.pp_size)
        ]
        bids = [None] * self.pp_size
        pp_outputs: Optional[PPProxyTensors] = None
        while True:
            server_is_idle = True
            for mb_id in range(self.pp_size):
                self.running_batch = self.running_mbs[mb_id]
                self.last_batch = last_mbs[mb_id]

                recv_reqs = self.recv_requests()
                self.process_input_requests(recv_reqs)
                mbs[mb_id] = self.get_next_batch_to_run()
                self.running_mbs[mb_id] = self.running_batch

                self.cur_batch = mbs[mb_id]
                if self.cur_batch:
                    server_is_idle = False
                    result = self.run_batch(self.cur_batch)

                # (last rank) send the outputs to the next step
                if self.pp_group.is_last_rank:
                    if self.cur_batch:
                        next_token_ids, bids[mb_id] = (
                            result.next_token_ids,
                            result.bid,
                        )
                        if self.cur_batch.return_logprob:
                            pp_outputs = PPProxyTensors(
                                {
                                    "next_token_ids": next_token_ids,
                                    "extend_input_len_per_req": result.extend_input_len_per_req,
                                    "extend_logprob_start_len_per_req": result.extend_logprob_start_len_per_req,
                                }
                                | (
                                    {
                                        f"logits_output.{k}": v
                                        for k, v in result.logits_output.__dict__.items()
                                    }
                                    if result.logits_output is not None
                                    else {}
                                )
                            )
                        else:
                            pp_outputs = PPProxyTensors(
                                {
                                    "next_token_ids": next_token_ids,
                                }
                            )
                        # send the output from the last round to let the next stage worker run post processing
                        self.pp_group.send_tensor_dict(
                            pp_outputs.tensors,
                            all_gather_group=self.attn_tp_group,
                        )

                # receive outputs and post-process (filter finished reqs) the coming microbatch
                next_mb_id = (mb_id + 1) % self.pp_size
                next_pp_outputs = None
                if mbs[next_mb_id] is not None:
                    next_pp_outputs: Optional[PPProxyTensors] = PPProxyTensors(
                        self.pp_group.recv_tensor_dict(
                            all_gather_group=self.attn_tp_group
                        )
                    )
                    mbs[next_mb_id].output_ids = next_pp_outputs["next_token_ids"]
                    logits_output_args = {
                        k[len("logits_output.") :]: v
                        for k, v in next_pp_outputs.tensors.items()
                        if k.startswith("logits_output.")
                    }
                    if len(logits_output_args) > 0:
                        logits_output = LogitsProcessorOutput(**logits_output_args)
                    else:
                        logits_output = None
                    output_result = GenerationBatchResult(
                        logits_output=logits_output,
                        pp_hidden_states_proxy_tensors=None,
                        next_token_ids=next_pp_outputs["next_token_ids"],
                        extend_input_len_per_req=next_pp_outputs.tensors.get(
                            "extend_input_len_per_req", None
                        ),
                        extend_logprob_start_len_per_req=next_pp_outputs.tensors.get(
                            "extend_logprob_start_len_per_req", None
                        ),
                        bid=bids[next_mb_id],
                        can_run_cuda_graph=result.can_run_cuda_graph,
                    )
                    self.process_batch_result(mbs[next_mb_id], output_result)
                    last_mbs[next_mb_id] = mbs[next_mb_id]

                # (not last rank)
                if not self.pp_group.is_last_rank:
                    if self.cur_batch:
                        bids[mb_id] = result.bid
                    # carry the outputs to the next stage
                    # send the outputs from the last round to let the next stage worker run post processing
                    if pp_outputs:
                        self.pp_group.send_tensor_dict(
                            pp_outputs.tensors,
                            all_gather_group=self.attn_tp_group,
                        )

                    # send out reqs to the next stage
                    dp_offset = self.attn_dp_rank * self.attn_tp_size
                    if self.attn_tp_rank == 0:
                        point_to_point_pyobj(
                            recv_reqs,
                            self.pp_rank * self.tp_size + dp_offset,
                            self.world_group.device_group,
                            self.pp_rank * self.tp_size + dp_offset,
                            (self.pp_rank + 1) * self.tp_size + dp_offset,
                        )

                    # send out proxy tensors to the next stage
                    if self.cur_batch:
                        self.pp_group.send_tensor_dict(
                            result.pp_hidden_states_proxy_tensors,
                            all_gather_group=self.attn_tp_group,
                        )

                pp_outputs = next_pp_outputs

            # When the server is idle, self-check and re-init some states
            if server_is_idle:
                # When the server is idle, do self-check and re-init some states
                self.self_check_during_idle()

    def recv_requests(self) -> List[Req]:
        """Receive results at tp_rank = 0 and broadcast it to all other TP ranks."""

        if self.recv_skipper is not None:
            last_forward_mode = (
                self.last_batch.forward_mode if self.last_batch is not None else None
            )
            if not self.recv_skipper.handle(last_forward_mode):
                return []

        if self.pp_rank == 0:
            if self.attn_tp_rank == 0:
                recv_reqs = []

                while True:
                    try:
                        recv_req = self.recv_from_tokenizer.recv_pyobj(zmq.NOBLOCK)
                    except zmq.ZMQError:
                        break
                    recv_reqs.append(recv_req)

                while True:
                    try:
                        recv_rpc = self.recv_from_rpc.recv_pyobj(zmq.NOBLOCK)
                    except zmq.ZMQError:
                        break
                    recv_reqs.append(recv_rpc)
            else:
                recv_reqs = None
        else:
            if self.attn_tp_rank == 0:
                dp_offset = self.attn_dp_rank * self.attn_tp_size
                recv_reqs = point_to_point_pyobj(
                    [],
                    self.pp_rank * self.tp_size + dp_offset,
                    self.world_group.device_group,
                    (self.pp_rank - 1) * self.tp_size + dp_offset,
                    self.pp_rank * self.tp_size + dp_offset,
                )
            else:
                recv_reqs = None

        if self.input_blocker is not None:
            recv_reqs = self.input_blocker.handle(recv_reqs)

        if self.server_args.enable_dp_attention:
            if self.attn_tp_rank == 0:
                work_reqs = [
                    req
                    for req in recv_reqs
                    if isinstance(
                        req,
                        (
                            TokenizedGenerateReqInput,
                            TokenizedEmbeddingReqInput,
                            BatchTokenizedGenerateReqInput,
                            BatchTokenizedEmbeddingReqInput,
                        ),
                    )
                ]
                control_reqs = [
                    req
                    for req in recv_reqs
                    if not isinstance(
                        req,
                        (
                            TokenizedGenerateReqInput,
                            TokenizedEmbeddingReqInput,
                            BatchTokenizedGenerateReqInput,
                            BatchTokenizedEmbeddingReqInput,
                        ),
                    )
                ]
            else:
                work_reqs = None
                control_reqs = None

            if self.attn_tp_size != 1:
                work_reqs = broadcast_pyobj(
                    work_reqs,
                    self.attn_tp_group.rank,
                    self.attn_tp_cpu_group,
                    src=self.attn_tp_group.ranks[0],
                )
            if self.tp_size != 1:
                control_reqs = broadcast_pyobj(
                    control_reqs,
                    self.tp_group.rank,
                    self.tp_cpu_group,
                    src=self.tp_group.ranks[0],
                )
            recv_reqs = work_reqs + control_reqs
        elif self.tp_size != 1:
            recv_reqs = broadcast_pyobj(
                recv_reqs,
                self.tp_group.rank,
                self.tp_cpu_group,
                src=self.tp_group.ranks[0],
            )

        for req in recv_reqs:
            if isinstance(req, (TokenizedGenerateReqInput, TokenizedEmbeddingReqInput)):
                trace_set_proc_propagate_context(req.rid, req.trace_context)
                trace_slice_start("", req.rid, anonymous=True)

        return recv_reqs

    def process_input_requests(self, recv_reqs: List):
        for recv_req in recv_reqs:
            # If it is a health check generation request and there are running requests, ignore it.
            if is_health_check_generate_req(recv_req) and (
                self.chunked_req is not None
                or not self.running_batch.is_empty()
                or len(self.offload_tags) > 0
            ):
                self.return_health_check_ct += 1
                continue

            # If it is a MultiTokenizerWrapper, unwrap it and handle the inner request.
            if isinstance(recv_req, MultiTokenizerWrapper):
                worker_id = recv_req.worker_id
                recv_req = recv_req.obj
                output = self._request_dispatcher(recv_req)
                if output is not None:
                    output = MultiTokenizerWrapper(worker_id, output)
                    self.send_to_tokenizer.send_pyobj(output)
                continue

            output = self._request_dispatcher(recv_req)
            if output is not None:
                if isinstance(output, RpcReqOutput):
                    if self.recv_from_rpc is not None:
                        self.recv_from_rpc.send_pyobj(output)
                else:
                    self.send_to_tokenizer.send_pyobj(output)

    def init_req_max_new_tokens(self, req):
        req.sampling_params.max_new_tokens = min(
            (
                req.sampling_params.max_new_tokens
                if req.sampling_params.max_new_tokens is not None
                else 1 << 30
            ),
            self.max_req_len - len(req.origin_input_ids) - 1,
        )

    def handle_generate_request(
        self,
        recv_req: TokenizedGenerateReqInput,
    ):
        self.maybe_update_dp_balance_data(recv_req)

        # Create a new request
        if (
            recv_req.session_params is None
            or recv_req.session_params.id is None
            or recv_req.session_params.id not in self.sessions
        ):
            if recv_req.input_embeds is not None:
                # Generate fake input_ids based on the length of input_embeds
                seq_length = len(recv_req.input_embeds)
                fake_input_ids = [1] * seq_length
                recv_req.input_ids = fake_input_ids

            if recv_req.bootstrap_port is None:
                # Use default bootstrap port
                recv_req.bootstrap_port = self.server_args.disaggregation_bootstrap_port

            req = Req(
                recv_req.rid,
                recv_req.input_text,
                recv_req.input_ids,
                recv_req.sampling_params,
                return_logprob=recv_req.return_logprob,
                top_logprobs_num=recv_req.top_logprobs_num,
                token_ids_logprob=recv_req.token_ids_logprob,
                stream=recv_req.stream,
                lora_id=recv_req.lora_id,
                input_embeds=recv_req.input_embeds,
                custom_logit_processor=recv_req.custom_logit_processor,
                return_hidden_states=recv_req.return_hidden_states,
                eos_token_ids=self.model_config.hf_eos_token_id,
                bootstrap_host=recv_req.bootstrap_host,
                bootstrap_port=recv_req.bootstrap_port,
                bootstrap_room=recv_req.bootstrap_room,
                data_parallel_rank=recv_req.data_parallel_rank,
                vocab_size=self.model_config.vocab_size,
                priority=recv_req.priority,
                metrics_collector=(
                    self.metrics_collector if self.enable_metrics else None
                ),
            )
            req.tokenizer = self.tokenizer

            if self.disaggregation_mode != DisaggregationMode.NULL:
                # Invalid request for disaggregated mode
                if recv_req.bootstrap_room is None:
                    error_msg = (
                        f"Invalid request: Disaggregated request received without "
                        f"boostrap room id. {req.rid=}"
                    )
                    logger.error(error_msg)
                    prepare_abort(req, error_msg, status_code=HTTPStatus.BAD_REQUEST)
                    self.stream_output([req], req.return_logprob)
                    return

            if (
                recv_req.session_params is not None
                and recv_req.session_params.id is not None
            ):
                req.set_finish_with_abort(
                    f"Invalid request: session id {recv_req.session_params.id} does not exist"
                )
                self.init_req_max_new_tokens(req)
                self._add_request_to_queue(req)
                return
        else:
            # Create a new request from a previous session
            session = self.sessions[recv_req.session_params.id]
            req = session.create_req(recv_req, self.tokenizer)
            if isinstance(req.finished_reason, FINISH_ABORT):
                self.init_req_max_new_tokens(req)
                self._add_request_to_queue(req)
                return

        # Handle multimodal inputs
        if recv_req.mm_inputs is not None:
            image_inputs = MultimodalInputs.from_dict(recv_req.mm_inputs)
            # Expand a single image token into multiple dummy tokens for receiving image embeddings
            req.origin_input_ids = self.pad_input_ids_func(
                req.origin_input_ids, image_inputs
            )
            req.extend_image_inputs(image_inputs)

            if len(req.origin_input_ids) >= self.max_req_input_len:
                req.set_finish_with_abort(
                    error_msg=(
                        "Multimodal prompt is too long after expanding multimodal tokens. "
                        f"After expanding {len(req.origin_input_ids_unpadded)=} => {len(req.origin_input_ids)} >= {self.max_req_input_len}."
                    )
                )
                self.init_req_max_new_tokens(req)
                self._add_request_to_queue(req)
                return

        # initialize before returning
        self.init_req_max_new_tokens(req)

        # Validate prompt length
        error_msg = validate_input_length(
            req,
            self.max_req_input_len,
            self.server_args.allow_auto_truncate,
        )
        if error_msg:
            req.set_finish_with_abort(error_msg)
            self._add_request_to_queue(req)
            return

        # Copy more attributes
        if recv_req.logprob_start_len == -1 or not recv_req.return_logprob:
            # By default, only return the logprobs for output tokens
            # For prefill-only requests with logprob_start_len == -1, set logprob_start_len beyond input sequence
            # to skip input logprob computation entirely
            if req.is_prefill_only:
                req.logprob_start_len = len(req.origin_input_ids)
            else:
                # TODO: For text generation, evaluate setting logprob_start_len to len(req.origin_input_ids) as well
                req.logprob_start_len = len(req.origin_input_ids) - 1
        else:
            req.logprob_start_len = recv_req.logprob_start_len

        if not req.is_prefill_only and req.logprob_start_len >= len(
            req.origin_input_ids
        ):
            error_msg = f"{req.logprob_start_len=} is higher than the number of input tokens {len(req.origin_input_ids)=}. Please use a smaller logprob_start_len."
            req.logprob_start_len = len(req.origin_input_ids) - 1
            req.set_finish_with_abort(error_msg)
            self._add_request_to_queue(req)
            return

        # Init grammar cache for this request
        add_to_grammar_queue = False
        if (
            req.sampling_params.json_schema is not None
            or req.sampling_params.regex is not None
            or req.sampling_params.ebnf is not None
            or req.sampling_params.structural_tag is not None
        ):
            assert self.grammar_backend is not None
            if req.sampling_params.json_schema is not None:
                key = ("json", req.sampling_params.json_schema)
            elif req.sampling_params.regex is not None:
                key = ("regex", req.sampling_params.regex)
            elif req.sampling_params.ebnf is not None:
                key = ("ebnf", req.sampling_params.ebnf)
            elif req.sampling_params.structural_tag:
                key = ("structural_tag", req.sampling_params.structural_tag)

            value, cache_hit = self.grammar_backend.get_cached_or_future_value(key)
            req.grammar = value

            if not cache_hit:
                req.grammar_key = key
                add_to_grammar_queue = True
            else:
                if value is INVALID_GRAMMAR_OBJ:  # We hit a cached invalid grammar.
                    error_msg = f"Invalid grammar request with cache hit: {key=}"
                    req.set_finish_with_abort(error_msg)

        if add_to_grammar_queue:
            req.queue_time_start = time.perf_counter()
            self.grammar_queue.append(req)
        else:
            self._add_request_to_queue(req)

    def handle_batch_generate_request(
        self,
        recv_req: BatchTokenizedGenerateReqInput,
    ):
        """Handle optimized batch generate request."""
        logger.debug(f"Processing batch generate request with {len(recv_req)} requests")

        # Process each request in the batch
        for tokenized_req in recv_req:
            self.handle_generate_request(tokenized_req)

    def _add_request_to_queue(self, req: Req):
        req.queue_time_start = time.perf_counter()
        if self.disaggregation_mode == DisaggregationMode.PREFILL:
            self._prefetch_kvcache(req)
            self.disagg_prefill_bootstrap_queue.add(
                req, self.model_config.num_key_value_heads
            )
        elif self.disaggregation_mode == DisaggregationMode.DECODE:
            self.disagg_decode_prealloc_queue.add(req)
        else:
            self._set_or_validate_priority(req)
            if self._abort_on_queued_limit(req):
                return
            self._prefetch_kvcache(req)
            self.waiting_queue.append(req)
            trace_slice_end("process req", req.rid, auto_next_anon=True)

    def _prefetch_kvcache(self, req: Req):
        if self.enable_hicache_storage:
            req.init_next_round_input(self.tree_cache)
            if req.last_node.backuped:
                # only to initiate the prefetch if the last node is backuped
                # otherwise, the allocated GPU memory must be locked for integrity
                last_hash = req.last_host_node.get_last_hash_value()
                matched_len = len(req.prefix_indices) + req.host_hit_length
                new_input_tokens = req.fill_ids[matched_len:]
                self.tree_cache.prefetch_from_storage(
                    req.rid, req.last_host_node, new_input_tokens, last_hash
                )

    def _extend_requests_to_queue(self, reqs: List[Req], is_retracted: bool = False):
        if self.disaggregation_mode == DisaggregationMode.PREFILL:
            self.disagg_prefill_bootstrap_queue.extend(
                reqs, self.model_config.num_key_value_heads
            )
        elif self.disaggregation_mode == DisaggregationMode.DECODE:
            # If this is a decode server, we put the request to the decode pending prealloc queue
            self.disagg_decode_prealloc_queue.extend(reqs, is_retracted)
        else:
            for req in reqs:
                self._set_or_validate_priority(req)
                if not self._abort_on_queued_limit(req):
                    self.waiting_queue.append(req)

    def _set_or_validate_priority(self, req: Req):
        """Set the default priority value, or abort the request based on the priority scheduling mode."""
        if self.enable_priority_scheduling and req.priority is None:
            if self.schedule_low_priority_values_first:
                req.priority = sys.maxsize
            else:
                req.priority = -sys.maxsize - 1
        elif not self.enable_priority_scheduling and req.priority is not None:
            abort_req = AbortReq(
                req.rid,
                finished_reason={
                    "type": "abort",
                    "status_code": HTTPStatus.SERVICE_UNAVAILABLE,
                    "message": "Using priority is disabled for this server. Please send a new request without a priority.",
                },
            )
            self.send_to_tokenizer.send_pyobj(abort_req)

    def _abort_on_queued_limit(self, recv_req: Req) -> bool:
        """Abort an incoming or existing request if the waiting queue is full. Returns True if the incoming request is aborted."""
        if (
            self.max_queued_requests is None
            or len(self.waiting_queue) + 1 <= self.max_queued_requests
        ):
            return False

        # Reject the incoming request by default.
        req_to_abort = recv_req
        message = "The request queue is full."
        if self.enable_priority_scheduling:
            # With priority scheduling, consider aboritng an existing request based on the priority.
            # direction = 1  => smaller number = higher priority; -1 => larger number = higher priority.
            # max(...) + (direction * priority, queue_time_start) picks the least-preferred request.
            # Tie: later queue_time_start (newer) is evicted first. Preempt only if strictly better.
            direction = 1 if self.schedule_low_priority_values_first else -1
            key_fn = lambda item: (
                direction * item[1].priority,
                item[1].queue_time_start,
            )
            idx, candidate_req = max(enumerate(self.waiting_queue), key=key_fn)
            abort_existing_req = (
                direction * recv_req.priority < direction * candidate_req.priority
            )
            if abort_existing_req:
                self.waiting_queue.pop(idx)
                req_to_abort = candidate_req
                message = "The request is aborted by a higher priority request."

        self.send_to_tokenizer.send_pyobj(
            AbortReq(
                req_to_abort.rid,
                finished_reason={
                    "type": "abort",
                    "status_code": HTTPStatus.SERVICE_UNAVAILABLE,
                    "message": message,
                },
            )
        )
        return req_to_abort.rid == recv_req.rid

    def handle_embedding_request(
        self,
        recv_req: TokenizedEmbeddingReqInput,
    ):
        req = Req(
            recv_req.rid,
            recv_req.input_text,
            recv_req.input_ids,
            recv_req.sampling_params,
            token_type_ids=recv_req.token_type_ids,
            priority=recv_req.priority,
        )
        req.tokenizer = self.tokenizer

        # Handle multimodal inputs
        if recv_req.image_inputs is not None:
            image_inputs = MultimodalInputs.from_dict(recv_req.image_inputs)
            # Expand a single image token into multiple dummy tokens for receiving image embeddings
            req.origin_input_ids = self.pad_input_ids_func(
                req.origin_input_ids, image_inputs
            )
            req.extend_image_inputs(image_inputs)

            if len(req.origin_input_ids) >= self.max_req_input_len:
                req.set_finish_with_abort(
                    error_msg=(
                        "Multimodal prompt is too long after expanding multimodal tokens. "
                        f"After expanding {len(req.origin_input_ids_unpadded)=} => {len(req.origin_input_ids)} >= {self.max_req_input_len}."
                    )
                )
                self._add_request_to_queue(req)
                return

        # Validate prompts length
        error_msg = validate_input_length(
            req,
            self.max_req_input_len,
            self.server_args.allow_auto_truncate,
        )
        if error_msg:
            self._add_request_to_queue(req)
            return

        # Copy more attributes
        req.logprob_start_len = len(req.origin_input_ids) - 1
        self._add_request_to_queue(req)

    def handle_batch_embedding_request(
        self,
        recv_req: BatchTokenizedEmbeddingReqInput,
    ):
        """Handle optimized batch embedding request."""
        logger.debug(
            f"Processing batch embedding request with {len(recv_req)} requests"
        )

        # Process each request in the batch
        for tokenized_req in recv_req:
            self.handle_embedding_request(tokenized_req)

    def self_check_during_idle(self):
        self.check_memory()
        self.check_tree_cache()
        self.new_token_ratio = self.init_new_token_ratio
        self.maybe_sleep_on_idle()

    def _check_kv_indices_leak_for_radix(self, token_msg):
        total_kv_indices = set(range(1, self.max_total_num_tokens + 1))
        cached_kv_indices = set(self.tree_cache.cached_kv_indices())
        available_kv_indices = set(self.token_to_kv_pool_allocator.free_pages.tolist())

        kv_indices_leak = total_kv_indices != (cached_kv_indices | available_kv_indices)
        missing_kv_indices = total_kv_indices - (
            cached_kv_indices | available_kv_indices
        )

        if kv_indices_leak:
            token_msg += f"{len(total_kv_indices)=}, {len(cached_kv_indices)=}, {len(available_kv_indices)=}, {len(missing_kv_indices)=}, {total_kv_indices=}, {cached_kv_indices=}, {available_kv_indices=}, {missing_kv_indices=}\n"

        return token_msg

    def check_memory(self):
        if self.is_hybrid:
            (
                full_num_used,
                swa_num_used,
                _,
                _,
                full_available_size,
                full_evictable_size,
                swa_available_size,
                swa_evictable_size,
            ) = self._get_swa_token_info()
            memory_leak = full_num_used != 0 or swa_num_used != 0
            token_msg = (
                f"{self.full_tokens_per_layer=}, {full_available_size=}, {full_evictable_size=}, {self.tree_cache.full_protected_size()=}\n"
                f"{self.swa_tokens_per_layer=}, {swa_available_size=}, {swa_evictable_size=}, {self.tree_cache.swa_protected_size()=}\n"
            )
        else:
            _, _, available_size, evictable_size = self._get_token_info()
            protected_size = self.tree_cache.protected_size()

            memory_leak = (available_size + evictable_size) != (
                # self.max_total_num_tokens
                # if not self.enable_hierarchical_cache
                # else self.max_total_num_tokens - protected_size
                self.max_total_num_tokens
                if not self.enable_hierarchical_cache
                else self.max_total_num_tokens - protected_size
            )
            token_msg = f"{self.max_total_num_tokens=}, {available_size=}, {evictable_size=}, {protected_size=}\n"
            if isinstance(self.tree_cache, RadixCache):
                token_msg = self._check_kv_indices_leak_for_radix(token_msg)

        if memory_leak:
            msg = "token_to_kv_pool_allocator memory leak detected! " f"{token_msg}"
            raise ValueError(msg)

        if self.disaggregation_mode == DisaggregationMode.DECODE:
            req_total_size = (
                self.req_to_token_pool.size + self.req_to_token_pool.pre_alloc_size
            )
        else:
            req_total_size = self.req_to_token_pool.size

        if len(self.req_to_token_pool.free_slots) != req_total_size:
            msg = (
                "req_to_token_pool memory leak detected!"
                f"available_size={len(self.req_to_token_pool.free_slots)}, "
                f"total_size={self.req_to_token_pool.size}\n"
            )
            raise ValueError(msg)

        if (
            self.enable_metrics
            and self.current_scheduler_metrics_enabled()
            and time.perf_counter() > self.metrics_collector.last_log_time + 30
        ):
            # During idle time, also collect metrics every 30 seconds.
            if self.is_hybrid:
                (
                    full_num_used,
                    swa_num_used,
                    full_token_usage,
                    swa_token_usage,
                    _,
                    _,
                    _,
                    _,
                ) = self._get_swa_token_info()
                num_used = max(full_num_used, swa_num_used)
                token_usage = max(full_token_usage, swa_token_usage)
            else:
                num_used, token_usage, _, _ = self._get_token_info()
            num_running_reqs = len(self.running_batch.reqs)
            self.stats.num_running_reqs = num_running_reqs
            self.stats.num_used_tokens = num_used
            self.stats.token_usage = round(token_usage, 2)
            self.stats.gen_throughput = 0
            self.stats.num_queue_reqs = len(self.waiting_queue)
            self.stats.num_grammar_queue_reqs = len(self.grammar_queue)
            if self.disaggregation_mode == DisaggregationMode.PREFILL:
                self.stats.num_prefill_prealloc_queue_reqs = len(
                    self.disagg_prefill_bootstrap_queue.queue
                )
                self.stats.num_prefill_inflight_queue_reqs = len(
                    self.disagg_prefill_inflight_queue
                )
            if self.disaggregation_mode == DisaggregationMode.DECODE:
                self.stats.num_decode_prealloc_queue_reqs = len(
                    self.disagg_decode_prealloc_queue.queue
                )
                self.stats.num_decode_transfer_queue_reqs = len(
                    self.disagg_decode_transfer_queue.queue
                )
            self.metrics_collector.log_stats(self.stats)
        self._publish_kv_events()

    def check_tree_cache(self):
        if self.is_hybrid and isinstance(self.tree_cache, SWARadixCache):
            self.tree_cache.sanity_check()

    def _get_token_info(self):
        available_size = self.token_to_kv_pool_allocator.available_size()
        evictable_size = self.tree_cache.evictable_size()
        num_used = self.max_total_num_tokens - (available_size + evictable_size)
        token_usage = num_used / self.max_total_num_tokens
        return num_used, token_usage, available_size, evictable_size

    def _get_swa_token_info(self):
        full_available_size = self.token_to_kv_pool_allocator.full_available_size()
        full_evictable_size = self.tree_cache.full_evictable_size()
        swa_available_size = self.token_to_kv_pool_allocator.swa_available_size()
        swa_evictable_size = self.tree_cache.swa_evictable_size()
        full_num_used = self.full_tokens_per_layer - (
            full_available_size + full_evictable_size
        )
        swa_num_used = self.swa_tokens_per_layer - (
            swa_available_size + swa_evictable_size
        )
        full_token_usage = full_num_used / self.full_tokens_per_layer
        swa_token_usage = swa_num_used / self.swa_tokens_per_layer
        return (
            full_num_used,
            swa_num_used,
            full_token_usage,
            swa_token_usage,
            full_available_size,
            full_evictable_size,
            swa_available_size,
            swa_evictable_size,
        )

    def get_next_batch_to_run(self) -> Optional[ScheduleBatch]:
        # Merge the prefill batch into the running batch
        chunked_req_to_exclude = set()
        if self.chunked_req:
            # Move the chunked request out of the batch so that we can merge
            # only finished requests to running_batch.
            chunked_req_to_exclude.add(self.chunked_req)
            self.tree_cache.cache_unfinished_req(self.chunked_req, chunked=True)
            # chunked request keeps its rid but will get a new req_pool_idx
            if self.tp_worker.worker.model_runner.is_hybrid_gdn:
                self.req_to_token_pool.free(
                    self.chunked_req.req_pool_idx, free_mamba_cache=False
                )
            else:
                self.req_to_token_pool.free(self.chunked_req.req_pool_idx)
        if self.last_batch and self.last_batch.forward_mode.is_extend():
            if self.last_batch.chunked_req is not None:
                # In the context pipeline parallelism, after the last chunk, the current microbatch still track outdated chunked_req.
                # We need to discard it.
                chunked_req_to_exclude.add(self.last_batch.chunked_req)

            # Filter batch
            last_bs = self.last_batch.batch_size()
            self.last_batch.filter_batch(
                chunked_req_to_exclude=list(chunked_req_to_exclude)
            )
            if self.last_batch.batch_size() < last_bs:
                self.running_batch.batch_is_full = False

            # Merge the new batch into the running batch.
            # For prefill-only batch, we can avoid going through decoding step.
            if not self.last_batch.is_empty() and not self.last_batch.is_prefill_only:
                if self.running_batch.is_empty():
                    self.running_batch = self.last_batch
                else:
                    # Merge running_batch with prefill batch
                    self.running_batch.merge_batch(self.last_batch)

        new_batch = self.get_new_batch_prefill()

        need_dp_attn_preparation = require_mlp_sync(self.server_args)

        if need_dp_attn_preparation and not self.spec_algorithm.is_none():
            # In speculative decoding, prefill batches and decode batches cannot be processed in the same DP attention group.
            # We prepare idle batches in advance to skip preparing decode batches when there are prefill batches in the group.
            new_batch = self.prepare_mlp_sync_batch(new_batch)
            need_dp_attn_preparation = new_batch is None

        if new_batch is not None:
            # Run prefill first if possible
            ret = new_batch
        else:
            # Run decode
            if not self.running_batch.is_empty():
                self.running_batch = self.update_running_batch(self.running_batch)
                ret = self.running_batch if not self.running_batch.is_empty() else None
            else:
                ret = None

        # Handle DP attention
        if need_dp_attn_preparation:
            self.maybe_handle_dp_balance_data()
            ret = self.prepare_mlp_sync_batch(ret)

        return ret

    def get_num_allocatable_reqs(self, running_bs):
        res = global_server_args_dict["max_micro_batch_size"] - running_bs
        if self.pp_size > 1:
            res = min(res, self.req_to_token_pool.available_size())
        return res

    def get_new_batch_prefill(self) -> Optional[ScheduleBatch]:
        # Check if the grammar is ready in the grammar queue
        if self.grammar_queue:
            self.move_ready_grammar_requests()

        if self.try_preemption:
            # Reset batch_is_full to try preemption with a prefill adder.
            self.running_batch.batch_is_full = False

        # Handle the cases where prefill is not allowed
        if (
            self.running_batch.batch_is_full or len(self.waiting_queue) == 0
        ) and self.chunked_req is None:
            return None

        running_bs = len(self.running_batch.reqs)
        # Ignore the check if self.chunked_req is not None.
        # In the non-PP case, when self.chunked_req is not None, num_allocatable_reqs should always be greater than 0,
        # as the space for the chunked request has just been released.
        # In PP case, a chunked req can start in one microbatch and end in another microbatch, so the max_running_requests per microbatch should not be strict.
        # Instead, we should always allow chunked request to be added, otherwise, there will be a memory leak.
        if (
            self.get_num_allocatable_reqs(running_bs) <= 0
            and not self.chunked_req
            and not self.try_preemption
        ):
            self.running_batch.batch_is_full = True
            return None

        if self.enable_hierarchical_cache:
            self.tree_cache.check_hicache_events()

        # Get priority queue
        self.policy.calc_priority(self.waiting_queue)

        # Prefill policy
        adder = PrefillAdder(
            self.page_size,
            self.tree_cache,
            self.token_to_kv_pool_allocator,
            self.running_batch,
            self.new_token_ratio,
            self.max_prefill_tokens,
            self.chunked_prefill_size,
            running_bs if self.is_mixed_chunk else 0,
            self.priority_scheduling_preemption_threshold,
        )

        if self.chunked_req is not None:
            self.chunked_req.init_next_round_input()
            self.chunked_req = adder.add_chunked_req(self.chunked_req)

        if self.enable_lora:
            lora_set = set([req.lora_id for req in self.running_batch.reqs])

        # Get requests from the waiting queue to a new prefill batch
        for req in self.waiting_queue:

            if self.enable_lora and not self.tp_worker.can_run_lora_batch(
                lora_set
                | set([req.lora_id for req in adder.can_run_list])
                | set([req.lora_id])
            ):
                self.running_batch.batch_is_full = True
                break

            running_bs = len(self.running_batch.reqs) - len(adder.preempt_list)
            if len(adder.can_run_list) >= self.get_num_allocatable_reqs(running_bs):
                self.running_batch.batch_is_full = True
            if self.disaggregation_mode == DisaggregationMode.PREFILL:
                # In prefill mode, prealloc queue and transfer queue can also take memory,
                # so we need to check if the available size for the actual available size.
                if len(adder.can_run_list) >= self.req_to_token_pool.available_size():
                    self.running_batch.batch_is_full = True

            if self.running_batch.batch_is_full:
                if not self.try_preemption:
                    break
                if not adder.preempt_to_schedule(req, self.server_args):
                    break

            if self.enable_hicache_storage:
                prefetch_done = self.tree_cache.check_prefetch_progress(req.rid)
                if not prefetch_done:
                    # skip staging requests that are ongoing prefetch
                    continue

            req.init_next_round_input(self.tree_cache)
            res = adder.add_one_req(
                req,
                has_chunked_req=(self.chunked_req is not None),
                truncation_align_size=self.truncation_align_size,
            )

            if res != AddReqResult.CONTINUE:
                if res == AddReqResult.NO_TOKEN:
                    if self.enable_hierarchical_cache:
                        # Set batch_is_full after making sure there are requests that can be served
                        self.running_batch.batch_is_full = len(
                            adder.can_run_list
                        ) > 0 or (not self.running_batch.is_empty())
                    else:
                        self.running_batch.batch_is_full = True
                break

        # Update waiting queue
        can_run_list: List[Req] = adder.can_run_list
        if len(can_run_list) == 0:
            return None

        if self.enable_metrics:
            # only record queue time when enable_metrics is True to avoid overhead
            for req in can_run_list:
                req.queue_time_end = time.perf_counter()
                req.add_latency(RequestStage.PREFILL_WAITING)

        self.waiting_queue = [
            x for x in self.waiting_queue if x not in set(can_run_list)
        ]
        if adder.preempt_list:
            self._extend_requests_to_queue(adder.preempt_list)

        if adder.new_chunked_req is not None:
            assert self.chunked_req is None
            self.chunked_req = adder.new_chunked_req

        if self.chunked_req:
            self.chunked_req.is_chunked += 1

        # Print stats
        if self.current_scheduler_metrics_enabled():
            self.log_prefill_stats(adder, can_run_list, running_bs)

        # Create a new batch
        new_batch = ScheduleBatch.init_new(
            can_run_list,
            self.req_to_token_pool,
            self.token_to_kv_pool_allocator,
            self.tree_cache,
            self.model_config,
            self.enable_overlap,
            self.server_args.enable_custom_logit_processor,
            spec_algorithm=self.spec_algorithm,
            draft_worker=self.draft_worker,
            chunked_req=self.chunked_req,
        )
        if self.enable_hierarchical_cache:
            # todo (zhiqiang): disable cuda graph execution if hicache loading triggered
            new_batch.hicache_consumer_index = (
                self.tree_cache.ready_to_load_host_cache()
            )

        new_batch.prepare_for_extend()

        # Mixed-style chunked prefill
        if (
            self.is_mixed_chunk
            and not self.running_batch.is_empty()
            and not (new_batch.return_logprob or self.running_batch.return_logprob)
        ):
            # TODO (lianmin): support return_logprob + mixed chunked prefill
            self.running_batch.filter_batch()
            if not self.running_batch.is_empty():
                self.running_batch.prepare_for_decode()
                new_batch.mix_with_running(self.running_batch)
                new_batch.decoding_reqs = self.running_batch.reqs
            self.running_batch = ScheduleBatch(
                reqs=[], batch_is_full=self.running_batch.batch_is_full
            )
        else:
            new_batch.decoding_reqs = None

        return new_batch

    def update_running_batch(self, batch: ScheduleBatch) -> Optional[ScheduleBatch]:
        """Update the current running decoding batch."""
        initial_bs = batch.batch_size()

        batch.filter_batch()
        if batch.is_empty():
            batch.batch_is_full = False
            return batch

        # Check if decode out of memory
        if not batch.check_decode_mem(self.decode_mem_cache_buf_multiplier) or (
            TEST_RETRACT and batch.batch_size() > 10
        ):
            old_ratio = self.new_token_ratio

            retracted_reqs, new_token_ratio = batch.retract_decode(self.server_args)
            num_retracted_reqs = len(retracted_reqs)
            self.new_token_ratio = new_token_ratio

            logger.info(
                "KV cache pool is full. Retract requests. "
                f"#retracted_reqs: {num_retracted_reqs}, "
                f"#new_token_ratio: {old_ratio:.4f} -> {self.new_token_ratio:.4f}"
            )

            self._extend_requests_to_queue(retracted_reqs, is_retracted=True)
            self.total_retracted_reqs += num_retracted_reqs
        else:
            self.new_token_ratio = max(
                self.new_token_ratio - self.new_token_ratio_decay,
                self.min_new_token_ratio,
            )

        if batch.batch_size() < initial_bs:
            batch.batch_is_full = False

        # Update batch tensors
        batch.prepare_for_decode()
        return batch

    def run_batch(
        self, batch: ScheduleBatch
    ) -> Union[GenerationBatchResult, EmbeddingBatchResult]:
        """Run a batch."""
        self.forward_ct += 1

        # Whether to run the profiler
        self._profile_batch_predicate(batch)
        if self.forward_sleep_time is not None:
            logger.info(f"Scheduler.run_batch sleep {self.forward_sleep_time}s")
            time.sleep(self.forward_sleep_time)

        # Run forward
        if self.is_generation:
            model_worker_batch = batch.get_model_worker_batch()

            if self.enable_overlap:
                bs = len(batch.reqs)
                future_ct = self.future_map.get_next_future_ct(bs)

                # Make a copy of sampling_info because it will be updated in-place by the scheduler for the next batch.
                self.cur_sampling_info = model_worker_batch.sampling_info = (
                    model_worker_batch.sampling_info.copy_for_forward()
                )

                # Run forward in a separate stream to avoid blocking the main stream.
                with self.forward_stream_ctx:
                    # spec_info / input_ids is a future from the previous batch.
                    # resolve it with the future_map
                    self.future_map.resolve_future(model_worker_batch)

                    forward_output = self.forward_worker.forward_batch_generation(
                        model_worker_batch
                    )

                    # store spec_info / output_ids to the future_map for next batch resolution
                    self.future_map.store_to_map(future_ct, bs, forward_output)

                    # copy the output to the main stream
                    copy_done = torch.cuda.Event()
                    copy_done.record()

                # construct a new future_spec_info for scheduler processing (e.g. merge, filter) in the next batch
                output_allocate_lens = (
                    forward_output.spec_info.allocate_lens
                    if forward_output.spec_info is not None
                    else None
                )

                # update the spec_info / output_ids for next batch resolution
                self.future_map.update_next_future(
                    batch, future_ct, bs, output_allocate_lens
                )
            else:
                forward_output = self.forward_worker.forward_batch_generation(
                    model_worker_batch
                )
                batch.spec_info = forward_output.spec_info
                copy_done = None
            batch.output_ids = forward_output.next_token_ids

            # Handle speculative decoding output
            if forward_output.spec_info is not None:
                new_seq_lens = (  # val is ready after verify_done
                    forward_output.spec_info.new_seq_lens
                )
                allocate_lens = (  # val is always ready, at batch schedule time
                    forward_output.spec_info.allocate_lens
                )
                batch.seq_lens = new_seq_lens
                batch.verify_done = forward_output.spec_info.verify_done
            else:
                new_seq_lens = None
                allocate_lens = None

            # These 2 values are needed for processing the output, but the values can be
            # modified by overlap schedule. So we have to copy them here so that
            # we can use the correct values in output processing.
            if batch.return_logprob or self.spec_algorithm.is_eagle():
                extend_input_len_per_req = [req.extend_input_len for req in batch.reqs]
                extend_logprob_start_len_per_req = [
                    req.extend_logprob_start_len for req in batch.reqs
                ]
            else:
                extend_input_len_per_req = None
                extend_logprob_start_len_per_req = None

            ret = GenerationBatchResult(
                logits_output=forward_output.logits_output,
                pp_hidden_states_proxy_tensors=forward_output.pp_hidden_states_proxy_tensors,
                next_token_ids=forward_output.next_token_ids,
                extend_input_len_per_req=extend_input_len_per_req,
                extend_logprob_start_len_per_req=extend_logprob_start_len_per_req,
                bid=model_worker_batch.bid,
                can_run_cuda_graph=forward_output.can_run_cuda_graph,
                copy_done=copy_done,
                accept_length=forward_output.accept_length,
                new_seq_lens=new_seq_lens,
                allocate_lens=allocate_lens,
            )
        else:  # embedding or reward model
            model_worker_batch = batch.get_model_worker_batch()
            embeddings = self.tp_worker.forward_batch_embedding(model_worker_batch)
            ret = EmbeddingBatchResult(
                embeddings=embeddings, bid=model_worker_batch.bid
            )
        return ret

    def process_batch_result(
        self,
        batch: ScheduleBatch,
        result: Union[GenerationBatchResult, EmbeddingBatchResult],
    ):
        if batch.forward_mode.is_decode():
            self.process_batch_result_decode(batch, result)
            for req in batch.reqs:
                trace_slice(
                    "decode loop",
                    req.rid,
                    auto_next_anon=not req.finished(),
                    thread_finish_flag=req.finished(),
                )

        elif batch.forward_mode.is_extend():
            self.process_batch_result_prefill(batch, result)
            for req in batch.reqs:
                trace_slice(
                    "prefill",
                    req.rid,
                    auto_next_anon=not req.finished(),
                    thread_finish_flag=req.finished(),
                )
        elif batch.forward_mode.is_idle():
            if self.enable_overlap:
                self.tp_worker.resolve_last_batch_result()
                self.set_next_batch_sampling_info_done(batch)
        elif batch.forward_mode.is_dummy_first():
            self.set_next_batch_sampling_info_done(batch)

        self.maybe_send_health_check_signal()

    def maybe_send_health_check_signal(self):
        if self.return_health_check_ct:
            # Return some signal for the health check.
            # This is used to prevent the health check signal being blocked by long context prefill.
            # However, one minor issue is that this code path does not check the status of detokenizer manager.
            self.return_health_check_ct -= 1
            self.send_to_tokenizer.send_pyobj(HealthCheckOutput())

    def prepare_mlp_sync_batch(self, local_batch: ScheduleBatch):
        return self.prepare_mlp_sync_batch_raw(
            local_batch,
            dp_size=self.server_args.dp_size,
            attn_tp_size=self.attn_tp_size,
            tp_group=self.tp_group,
            get_idle_batch=self.get_idle_batch,
            disable_cuda_graph=self.server_args.disable_cuda_graph,
            spec_algorithm=self.spec_algorithm,
            speculative_num_draft_tokens=self.server_args.speculative_num_draft_tokens,
            require_mlp_tp_gather=require_mlp_tp_gather(self.server_args),
            disable_overlap_schedule=self.server_args.disable_overlap_schedule,
        )

    @staticmethod
    def prepare_mlp_sync_batch_raw(
        local_batch: ScheduleBatch,
        dp_size,
        attn_tp_size: int,
        tp_group,
        get_idle_batch,
        disable_cuda_graph: bool,
        spec_algorithm,
        speculative_num_draft_tokens,
        require_mlp_tp_gather: bool,
        disable_overlap_schedule: bool,
    ):
        # Check if other DP workers have running batches
        if local_batch is None:
            num_tokens = 0
            num_tokens_for_logprob = 0
        elif local_batch.forward_mode.is_decode():
            num_tokens = local_batch.batch_size()
            num_tokens_for_logprob = num_tokens
        else:
            num_tokens = local_batch.extend_num_tokens
            num_tokens_for_logprob = sum(
                [
                    # We should have at least 1 token for sample in every case.
                    max(extend_len - logprob_start_len, 1)
                    for logprob_start_len, extend_len in zip(
                        local_batch.extend_logprob_start_lens, local_batch.extend_lens
                    )
                ]
            )

        if local_batch is None or local_batch.forward_mode.is_decode_or_idle():
            can_cuda_graph = 1
        else:
            can_cuda_graph = 0

        is_extend_in_batch = (
            local_batch.forward_mode.is_extend() if local_batch else False
        )

        tbo_preparer = TboDPAttentionPreparer()
        if disable_overlap_schedule:
            group = tp_group.device_group
            device = tp_group.device
        else:
            group = tp_group.cpu_group
            device = "cpu"

        local_info = torch.tensor(
            [
                num_tokens,
                can_cuda_graph,
                num_tokens_for_logprob,
                is_extend_in_batch,
                *tbo_preparer.prepare_all_gather(
                    local_batch,
                ),
            ],
            dtype=torch.int64,
            device=device,
        )
        global_info = torch.empty(
            (dp_size, attn_tp_size, 6),
            dtype=torch.int64,
            device=device,
        )
        torch.distributed.all_gather_into_tensor(
            global_info.flatten(),
            local_info,
            group=group,
        )
        global_num_tokens = global_info[:, 0, 0].tolist()
        can_cuda_graph = min(global_info[:, 0, 1].tolist())
        global_num_tokens_for_logprob = global_info[:, 0, 2].tolist()
        is_extend_in_batch = global_info[:, 0, 3].tolist()

        tbo_split_seq_index, global_forward_mode = tbo_preparer.compute_output(
            global_info[:, :, 4:6]
        )

        if local_batch is None and max(global_num_tokens) > 0:
            local_batch = get_idle_batch()

        if local_batch is not None:
            # TODO: handle the case when moe_dense_tp_size != 1
            if not require_mlp_tp_gather:
                local_batch.global_num_tokens = [num_tokens]
                local_batch.global_num_tokens_for_logprob = [num_tokens_for_logprob]
            else:
                local_batch.global_num_tokens = global_num_tokens
                local_batch.global_num_tokens_for_logprob = (
                    global_num_tokens_for_logprob
                )
            local_batch.is_extend_in_batch = any(is_extend_in_batch)
            local_batch.tbo_split_seq_index = tbo_split_seq_index
            local_batch.global_forward_mode = global_forward_mode

            # Check forward mode for cuda graph
            if not disable_cuda_graph:
                local_batch.can_run_dp_cuda_graph = can_cuda_graph

        return local_batch

    def get_idle_batch(self):
        idle_batch = ScheduleBatch.init_new(
            [],
            self.req_to_token_pool,
            self.token_to_kv_pool_allocator,
            self.tree_cache,
            self.model_config,
            self.enable_overlap,
            self.spec_algorithm,
        )
        idle_batch.prepare_for_idle()
        return idle_batch

    def move_ready_grammar_requests(self):
        """Move requests whose grammar objects are ready from grammar_queue to waiting_queue."""

        num_ready_reqs = 0
        num_timeout_reqs = 0
        for req in self.grammar_queue:
            try:
                if req.finished():  # It is aborted by AbortReq
                    num_ready_reqs += 1
                    continue
                req.grammar = req.grammar.result(timeout=0.03)
                self.grammar_backend.set_cache(req.grammar_key, req.grammar.copy())
                if req.grammar is INVALID_GRAMMAR_OBJ:
                    req.set_finish_with_abort(
                        f"Invalid grammar request: {req.grammar_key=}"
                    )
                num_ready_reqs += 1
            except futures._base.TimeoutError:
                req.grammar_wait_ct += 1
                # NOTE(lianmin): this timeout is the waiting time of the above line. It is
                # not the waiting time from it enters the grammar queue.
                if req.grammar_wait_ct > GRAMMAR_TIMEOUT / 0.03:
                    num_timeout_reqs = 1
                break

        if self.server_args.enable_dp_attention:
            tp_size = self.attn_tp_size
            tp_group = self.attn_tp_cpu_group
        else:
            tp_size = self.tp_size
            tp_group = self.tp_cpu_group

        if tp_size > 1:
            # Sync across TP ranks to make sure they have the same number of ready requests
            tensor = torch.tensor([num_ready_reqs, num_timeout_reqs], dtype=torch.int32)
            torch.distributed.all_reduce(
                tensor, op=torch.distributed.ReduceOp.MAX, group=tp_group
            )
            num_ready_reqs_max, num_timeout_reqs_max = tensor.tolist()

            for i in range(num_ready_reqs, num_ready_reqs_max):
                req = self.grammar_queue[i]
                if req.finished():  # It is aborted by AbortReq
                    continue
                req.grammar = req.grammar.result()
                self.grammar_backend.set_cache(req.grammar_key, req.grammar.copy())
                if req.grammar is INVALID_GRAMMAR_OBJ:
                    req.set_finish_with_abort(
                        f"Invalid grammar request: {req.grammar_key=}"
                    )
        else:
            num_ready_reqs_max = num_ready_reqs
            num_timeout_reqs_max = num_timeout_reqs

        for i in range(num_ready_reqs, num_ready_reqs + num_timeout_reqs_max):
            req = self.grammar_queue[i]
            req.grammar.cancel()
            error_msg = f"Grammar preprocessing timed out for {req.grammar_key=}"
            req.set_finish_with_abort(error_msg)
            self.grammar_backend.set_cache(req.grammar_key, INVALID_GRAMMAR_OBJ)
        num_ready_reqs = num_ready_reqs_max + num_timeout_reqs_max

        self._extend_requests_to_queue(self.grammar_queue[:num_ready_reqs])
        self.grammar_queue = self.grammar_queue[num_ready_reqs:]

    def set_next_batch_sampling_info_done(self, batch: ScheduleBatch):
        if batch.next_batch_sampling_info:
            if batch.next_batch_sampling_info.grammars is not None:
                batch.next_batch_sampling_info.update_regex_vocab_mask()
                self.current_stream.synchronize()
            batch.next_batch_sampling_info.sampling_info_done.set()

    def watchdog_thread(self):
        """A watch dog thread that will try to kill the server itself if one forward batch takes too long."""
        self.watchdog_last_forward_ct = 0
        self.watchdog_last_time = time.perf_counter()

        while True:
            current = time.perf_counter()
            if self.cur_batch is not None:
                if self.watchdog_last_forward_ct == self.forward_ct:
                    if current > self.watchdog_last_time + self.watchdog_timeout:
                        break
                else:
                    self.watchdog_last_forward_ct = self.forward_ct
                    self.watchdog_last_time = current
            time.sleep(self.watchdog_timeout // 2)

        if not disable_request_logging():
            # Print batch size and memory pool info to check whether there are de-sync issues.
            if self.is_hybrid:
                (
                    _,
                    _,
                    _,
                    _,
                    full_available_size,
                    full_evictable_size,
                    swa_available_size,
                    swa_evictable_size,
                ) = self._get_swa_token_info()
                info_msg = (
                    f"{full_available_size=}, "
                    f"{full_evictable_size=}, "
                    f"{swa_available_size=}, "
                    f"{swa_evictable_size=}, "
                )
            else:
                _, _, available_size, evictable_size = self._get_token_info()
                info_msg = f"{available_size=}, " f"{evictable_size=}, "
            logger.error(
                f"{self.cur_batch.batch_size()=}, "
                f"{self.cur_batch.reqs=}, "
                f"{info_msg}"
            )

        pyspy_dump_schedulers()
        logger.error(f"Watchdog timeout ({self.watchdog_timeout=})")
        print(file=sys.stderr, flush=True)
        print(file=sys.stdout, flush=True)

        # Wait for some time so that the parent process can print the error.
        time.sleep(5)
        self.parent_process.send_signal(signal.SIGQUIT)

    def flush_cache_wrapped(self, recv_req: FlushCacheReqInput):
        success = self.flush_cache()
        return FlushCacheReqOutput(success=success)

    def clear_hicache_storage_wrapped(self, recv_req: ClearHiCacheReqInput):
        if self.enable_hierarchical_cache:
            self.tree_cache.clear_storage_backend()
            logger.info("Hierarchical cache cleared successfully!")
            if_success = True
        else:
            logging.warning("Hierarchical cache is not enabled.")
            if_success = False
        return ClearHiCacheReqOutput(success=if_success)

    def flush_cache(self):
        """Flush the memory pool and cache."""
        if (
            len(self.waiting_queue) == 0
            and self.running_batch.is_empty()
            and (self.pp_size == 1 or all(x.is_empty() for x in self.running_mbs))
        ):
            self.cur_batch = None
            self.last_batch = None
            self.tree_cache.reset()
            if self.grammar_backend:
                self.grammar_backend.reset()
            self.req_to_token_pool.clear()
            self.token_to_kv_pool_allocator.clear()

            if self.draft_worker:
                self.draft_worker.clear_cache_pool()

            self.num_generated_tokens = 0
            self.forward_ct_decode = 0
            self.spec_num_total_accepted_tokens = 0
            self.spec_num_total_forward_ct = 1
            self.cum_spec_accept_length = 0
            self.cum_spec_accept_count = 0
            torch.cuda.empty_cache()
            logger.info("Cache flushed successfully!")
            if_success = True
        else:
            logging.warning(
                f"Cache not flushed because there are pending requests. "
                f"#queue-req: {len(self.waiting_queue)}, "
                f"#running-req: {len(self.running_batch.reqs)}"
            )
            if_success = False
        return if_success

    def get_load(self, recv_req: GetLoadReqInput = None) -> GetLoadReqOutput:
        # TODO(lsyin): use dynamically maintained num_waiting_tokens

        if self.is_hybrid:
            num_tokens_full = (
                self.full_tokens_per_layer
                - self.token_to_kv_pool_allocator.full_available_size()
                - self.tree_cache.full_evictable_size()
            )
            num_tokens_swa = (
                self.swa_tokens_per_layer
                - self.token_to_kv_pool_allocator.swa_available_size()
                - self.tree_cache.swa_evictable_size()
            )
            num_tokens = max(num_tokens_full, num_tokens_swa)
        else:
            num_tokens = (
                self.max_total_num_tokens
                - self.token_to_kv_pool_allocator.available_size()
                - self.tree_cache.evictable_size()
            )

        # Tokens in waiting queue, bootstrap queue, prealloc queue
        num_tokens += sum(len(req.origin_input_ids) for req in self.waiting_queue)
        num_waiting_reqs = len(self.waiting_queue)
        if self.disaggregation_mode == DisaggregationMode.PREFILL:
            num_tokens += sum(
                len(req.origin_input_ids)
                for req in self.disagg_prefill_bootstrap_queue.queue
            )
            num_waiting_reqs += len(self.disagg_prefill_bootstrap_queue.queue)
        elif self.disaggregation_mode == DisaggregationMode.DECODE:
            num_tokens += sum(
                len(req.req.origin_input_ids)
                for req in self.disagg_decode_prealloc_queue.queue
            )
            num_waiting_reqs += len(self.disagg_decode_prealloc_queue.queue)

        return GetLoadReqOutput(
            dp_rank=self.dp_rank,
            num_reqs=len(self.running_batch.reqs) + num_waiting_reqs,
            num_waiting_reqs=num_waiting_reqs,
            num_tokens=num_tokens,
        )

    def get_internal_state(self, recv_req: GetInternalStateReq):
        ret = dict(global_server_args_dict)
        ret["last_gen_throughput"] = self.last_gen_throughput
        ret["memory_usage"] = {
            "weight": round(
                self.tp_worker.worker.model_runner.weight_load_mem_usage, 2
            ),
            "kvcache": round(
                self.token_to_kv_pool_allocator.get_kvcache().mem_usage, 2
            ),
            "token_capacity": int(self.max_total_num_tokens),
        }

        ret["memory_usage"]["graph"] = round(
            self.tp_worker.worker.model_runner.graph_mem_usage, 2
        )

        if not self.spec_algorithm.is_none() and self.cum_spec_accept_count > 0:
            ret["avg_spec_accept_length"] = (
                self.cum_spec_accept_length / self.cum_spec_accept_count
            )
        if RECORD_STEP_TIME:
            ret["step_time_dict"] = self.step_time_dict

        return GetInternalStateReqOutput(internal_state=ret)

    def set_internal_state(self, recv_req: SetInternalStateReq):
        server_args_dict = recv_req.server_args
        args_allow_update = set(
            [
                "max_micro_batch_size",
                "speculative_accept_threshold_single",
                "speculative_accept_threshold_acc",
            ]
        )
        if_success = True
        for k, v in server_args_dict.items():
            if k not in args_allow_update:
                logging.warning(f"Updating {k} is not supported.")
                if_success = False
                break
            elif k == "max_micro_batch_size" and (
                v > self.max_running_requests // self.pp_size or v < 1
            ):
                logging.warning(
                    f"Updating {k} to {v} is rejected because it is out of the valid range [1, {self.max_running_requests // self.pp_size}]."
                )
                if_success = False
                break
        if if_success:
            if not self.spec_algorithm.is_none() and self.cum_spec_accept_count > 0:
                avg_spec_accept_length = (
                    self.cum_spec_accept_length / self.cum_spec_accept_count
                )
                logger.info(f"{avg_spec_accept_length=}")
            self.cum_spec_accept_length = self.cum_spec_accept_count = 0
            for k, v in server_args_dict.items():
                global_server_args_dict[k] = v
            logger.info(f"Global server args updated! {global_server_args_dict=}")
        return SetInternalStateReqOutput(
            updated=True,
            server_args=global_server_args_dict,
        )

    def handle_rpc_request(self, recv_req: RpcReqInput):
        # Handle RPC requests
        logger.info(
            f"handle_rpc_request: {recv_req.method}, param: {recv_req.parameters}"
        )

        success = True
        exec = None
        try:
            func = getattr(self, recv_req.method)
            func(recv_req.parameters)
        except Exception as e:
            success = False
            exec = e
            logger.error(f"Failed to call rpc {recv_req.method}: {str(e)}")

        barrier()
        return RpcReqOutput(success, "" if not exec else str(exec))

    def abort_request(self, recv_req: AbortReq):
        # Delete requests in the waiting queue
        to_del = []
        for i, req in enumerate(self.waiting_queue):
            if recv_req.abort_all or req.rid.startswith(recv_req.rid):
                to_del.append(i)

        # Sort in reverse order to avoid index issues when deleting
        for i in reversed(to_del):
            # Abort method 1: directly pop from the queue
            # This only works for requests that have not started anything.
            # We still need to send something back to TokenizerManager to clean up the state.
            req = self.waiting_queue.pop(i)
            if self.enable_hicache_storage:
                # to release prefetch events associated with the request
                self.tree_cache.release_aborted_request(req.rid)
            self.send_to_tokenizer.send_pyobj(AbortReq(req.rid))
            # For disaggregation decode mode, the request in the waiting queue has KV cache allocated.
            if self.disaggregation_mode == DisaggregationMode.DECODE:
                self.tree_cache.cache_finished_req(req)

            logger.debug(f"Abort queued request. {req.rid=}")

        # Delete the requests in the grammar queue
        for req in self.grammar_queue:
            # Abort method 2: call `set_finish_with_abort`
            # The request will still run one prefill forward pass.
            # In this case, we change the input_ids to be only one token to make this prefill cheap.
            if recv_req.abort_all or req.rid.startswith(recv_req.rid):
                logger.debug(f"Abort grammar queue request. {req.rid=}")
                if req.grammar:
                    req.grammar.cancel()
                req.set_finish_with_abort("Aborted by AbortReq.")

        # Delete requests not in the waiting queue when PD disaggregation is enabled
        if self.disaggregation_mode == DisaggregationMode.PREFILL:
            # Abort requests that have not yet been bootstrapped
            for i, req in enumerate(self.disagg_prefill_bootstrap_queue.queue):
                logger.debug(f"Abort bootstrap queue request. {req.rid=}")
                if recv_req.abort_all or req.rid.startswith(recv_req.rid):
                    if hasattr(req.disagg_kv_sender, "abort"):
                        req.disagg_kv_sender.abort()

            # Abort in-flight requests
            for i, req in enumerate(self.disagg_prefill_inflight_queue):
                logger.debug(f"Abort inflight queue request. {req.rid=}")
                if recv_req.abort_all or req.rid.startswith(recv_req.rid):
                    if hasattr(req.disagg_kv_sender, "abort"):
                        req.disagg_kv_sender.abort()

        elif self.disaggregation_mode == DisaggregationMode.DECODE:
            # Abort requests that have not yet finished preallocation
            for i, decode_req in enumerate(self.disagg_decode_prealloc_queue.queue):
                logger.debug(f"Abort prealloc queue request. {decode_req.req.rid=}")
                if recv_req.abort_all or decode_req.req.rid.startswith(recv_req.rid):
                    if hasattr(decode_req.kv_receiver, "abort"):
                        decode_req.kv_receiver.abort()

            # Abort requests waiting for kvcache to release tree cache
            for i, decode_req in enumerate(self.disagg_decode_transfer_queue.queue):
                logger.debug(f"Abort transfer queue request. {decode_req.req.rid=}")
                if recv_req.abort_all or decode_req.req.rid.startswith(recv_req.rid):
                    if hasattr(decode_req.kv_receiver, "abort"):
                        decode_req.kv_receiver.abort()

        # Delete requests in the running batch
        if self.cur_batch is self.running_batch or self.cur_batch is None:
            reqs = self.running_batch.reqs
        else:
            reqs = self.running_batch.reqs + self.cur_batch.reqs

        for req in reqs:
            if not req.finished() and (
                recv_req.abort_all or req.rid.startswith(recv_req.rid)
            ):
                # Abort method 3: set `to_abort=True`
                # The request will still run one decode forward pass.
                # Then we reuse all existing code to clean up the KV cache allocation.
                logger.debug(f"Abort running request. {req.rid=}")
                req.to_abort = True

    def _pause_engine(self) -> Tuple[List[Req], int]:
        raise NotImplementedError()

    def load_lora_adapter(
        self, recv_req: LoadLoRAAdapterReqInput
    ) -> LoadLoRAAdapterReqOutput:
        """In-place loading a new lora adapter from disk or huggingface."""

        result = self.tp_worker.load_lora_adapter(recv_req)
        return result

    def unload_lora_adapter(
        self, recv_req: UnloadLoRAAdapterReqInput
    ) -> UnloadLoRAAdapterReqOutput:
        """Unload the lora adapter."""

        result = self.tp_worker.unload_lora_adapter(recv_req)
        return result

    def register_multi_tokenizer(self, recv_req: MultiTokenizerRegisterReq):
        self.send_to_detokenizer.send_pyobj(recv_req)
        return recv_req

    def init_weights_send_group_for_remote_instance(
        self, recv_req: InitWeightsSendGroupForRemoteInstanceReqInput
    ):
        """Init the seed and client instance communication group."""
        success, message = self.tp_worker.init_weights_send_group_for_remote_instance(
            recv_req
        )
        return InitWeightsSendGroupForRemoteInstanceReqOutput(success, message)

    def send_weights_to_remote_instance(
        self, recv_req: SendWeightsToRemoteInstanceReqInput
    ):
        """Send the seed instance weights to the destination instance."""
        success, message = self.tp_worker.send_weights_to_remote_instance(recv_req)
        return SendWeightsToRemoteInstanceReqOutput(success, message)

    def slow_down(self, recv_req: SlowDownReqInput):
        t = recv_req.forward_sleep_time
        if t is not None and t <= 0:
            t = None
        self.forward_sleep_time = t
        return SlowDownReqOutput()

    def expert_distribution_handle(self, recv_req: ExpertDistributionReq):
        if recv_req == ExpertDistributionReq.START_RECORD:
            get_global_expert_distribution_recorder().start_record()
        elif recv_req == ExpertDistributionReq.STOP_RECORD:
            get_global_expert_distribution_recorder().stop_record()
        elif recv_req == ExpertDistributionReq.DUMP_RECORD:
            get_global_expert_distribution_recorder().dump_record()
        else:
            raise ValueError(f"Unrecognized ExpertDistributionReq value: {recv_req=}")
        return ExpertDistributionReqOutput()

    def open_session(self, recv_req: OpenSessionReqInput):
        # handle error
        session_id = recv_req.session_id
        if session_id in self.sessions:
            logger.warning(f"session id {session_id} already exist, cannot open.")
            return OpenSessionReqOutput(session_id, False)
        elif session_id is None:
            logger.warning("session id is None, cannot open.")
            return OpenSessionReqOutput(session_id, False)
        else:
            self.sessions[session_id] = Session(
                recv_req.capacity_of_str_len, session_id
            )
            return OpenSessionReqOutput(session_id, True)

    def close_session(self, recv_req: CloseSessionReqInput):
        # handle error
        session_id = recv_req.session_id
        if session_id not in self.sessions:
            logger.warning(f"session id {session_id} does not exist, cannot delete.")
        else:
            del self.sessions[session_id]

    def get_print_prefix(self):
        prefix = ""
        if self.attn_dp_rank is not None:
            prefix += f" DP{self.attn_dp_rank}"
        if self.server_args.tp_size > 1:
            prefix += f" TP{self.tp_rank}"
        if self.pp_size > 1:
            prefix += f" PP{self.pp_rank}"
        return prefix

    def current_scheduler_metrics_enabled(self):
        return self.attn_tp_rank == 0 or self.enable_metrics_for_all_schedulers

    def maybe_sleep_on_idle(self):
        if self.idle_sleeper is not None:
            self.idle_sleeper.maybe_sleep()

    def handle_freeze_gc(self, recv_req: FreezeGCReq):
        """Handle freeze_gc request: freeze scheduler's GC and forward to detokenizer."""
        freeze_gc("Scheduler")
        self.send_to_detokenizer.send_pyobj(recv_req)
        return None


class IdleSleeper:
    """
    In setups which have long inactivity periods it is desirable to reduce
    system power consumption when sglang does nothing. This would lead not only
    to power savings, but also to more CPU thermal headroom when a request
    eventually comes. This is important in cases when multiple GPUs are connected
    as each GPU would otherwise pin one thread at 100% CPU usage.

    The simplest solution is to use zmq.Poller on all sockets that may receive
    data that needs handling immediately.
    """

    def __init__(self, sockets):
        self.poller = zmq.Poller()
        self.last_empty_time = time.time()
        for s in sockets:
            self.poller.register(s, zmq.POLLIN)

    def maybe_sleep(self):
        self.poller.poll(1000)
        if (
            global_config.torch_empty_cache_interval > 0
            and time.time() - self.last_empty_time
            > global_config.torch_empty_cache_interval
        ):
            self.last_empty_time = time.time()
            torch.cuda.empty_cache()


def is_health_check_generate_req(recv_req):
    return getattr(recv_req, "rid", "").startswith("HEALTH_CHECK")


def is_work_request(recv_req):
    return isinstance(
        recv_req,
        (
            TokenizedGenerateReqInput,
            TokenizedEmbeddingReqInput,
            BatchTokenizedGenerateReqInput,
            BatchTokenizedEmbeddingReqInput,
        ),
    )


def run_scheduler_process(
    server_args: ServerArgs,
    port_args: PortArgs,
    gpu_id: int,
    tp_rank: int,
    moe_ep_rank: int,
    pp_rank: int,
    dp_rank: Optional[int],
    pipe_writer,
    balance_meta: Optional[DPBalanceMeta] = None,
):
    if server_args.enable_trace:
        process_tracing_init(server_args.oltp_traces_endpoint, "sglang")
        if server_args.disaggregation_mode == "null":
            thread_label = "Scheduler"
            trace_set_thread_info(thread_label, tp_rank, dp_rank)

    if (numa_node := server_args.numa_node) is not None:
        numa_bind_to_node(numa_node[gpu_id])

    # Generate the prefix
    prefix = ""
    if dp_rank is not None:
        prefix += f" DP{dp_rank}"
    if server_args.tp_size > 1:
        prefix += f" TP{tp_rank}"
    if server_args.ep_size > 1:
        prefix += f" EP{moe_ep_rank}"
    if server_args.pp_size > 1:
        prefix += f" PP{pp_rank}"

    # Config the process
    setproctitle.setproctitle(f"sglang::scheduler{prefix.replace(' ', '_')}")
    faulthandler.enable()
    kill_itself_when_parent_died()
    parent_process = psutil.Process().parent()

    # [For Router] if env var "SGLANG_DP_RANK" exist, set dp_rank to the value of the env var
    if dp_rank is None and "SGLANG_DP_RANK" in os.environ:
        dp_rank = int(os.environ["SGLANG_DP_RANK"])

    # Configure the logger
    configure_logger(server_args, prefix=prefix)
    suppress_other_loggers()

    # Set cpu affinity to this gpu process
    if get_bool_env_var("SGLANG_SET_CPU_AFFINITY"):
        set_gpu_proc_affinity(server_args.tp_size, server_args.nnodes, gpu_id)

    # Create a scheduler and run the event loop
    try:
        scheduler = Scheduler(
            server_args,
            port_args,
            gpu_id,
            tp_rank,
            moe_ep_rank,
            pp_rank,
            dp_rank,
            dp_balance_meta=balance_meta,
        )
        pipe_writer.send(
            {
                "status": "ready",
                "max_total_num_tokens": scheduler.max_total_num_tokens,
                "max_req_input_len": scheduler.max_req_input_len,
            }
        )

        disaggregation_mode: DisaggregationMode = scheduler.disaggregation_mode
        if disaggregation_mode == DisaggregationMode.NULL:
            if server_args.pp_size > 1:
                scheduler.event_loop_pp()
            elif scheduler.enable_overlap:
                scheduler.event_loop_overlap()
            else:
                scheduler.event_loop_normal()
        elif disaggregation_mode == DisaggregationMode.PREFILL:
            if scheduler.enable_overlap:
                scheduler.event_loop_overlap_disagg_prefill()
            else:
                if server_args.pp_size > 1:
                    scheduler.event_loop_pp_disagg_prefill()
                else:
                    scheduler.event_loop_normal_disagg_prefill()

        elif disaggregation_mode == DisaggregationMode.DECODE:
            if scheduler.enable_overlap:
                scheduler.event_loop_overlap_disagg_decode()
            else:
                scheduler.event_loop_normal_disagg_decode()

    except Exception:
        traceback = get_exception_traceback()
        logger.error(f"Scheduler hit an exception: {traceback}")
        parent_process.send_signal(signal.SIGQUIT)<|MERGE_RESOLUTION|>--- conflicted
+++ resolved
@@ -386,9 +386,7 @@
                 target_worker=self.tp_worker,
                 dp_rank=dp_rank,
             )
-<<<<<<< HEAD
             self.forward_worker = self.draft_worker
-=======
         elif self.spec_algorithm.is_lookahead():
             from sglang.srt.speculative.lookahead_worker import LOOKAHEADWorker
 
@@ -401,7 +399,6 @@
                 target_worker=self.tp_worker,
                 dp_rank=dp_rank,
             )
->>>>>>> fc3e5420
         else:
             self.draft_worker = None
             self.forward_worker = self.tp_worker
