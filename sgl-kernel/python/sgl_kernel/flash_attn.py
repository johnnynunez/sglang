from functools import lru_cache
from typing import Optional, Union

import torch

try:
    from sgl_kernel import flash_ops
except:
    raise ImportError("Can not import sgl_kernel. Please check your installation.")

try:
    from ._fa4_interface import flash_attn_varlen_func as flash_attn_varlen_func_v4
except ImportError:
    flash_attn_varlen_func_v4 = None


@lru_cache(maxsize=1)
def is_fa3_supported(device=None) -> bool:
    #  There some fa3 FYI
    #  FA3 can fail without a enough shared memory for a some shapes, such as higher
    #  hidden_dim or some special cases.
    #  Right now, fa3 is supported for sm80/sm87 and sm86/sm89. The main different
    #  Between sm80/sm87 and sm86/sm89 is the shared memory size. you can follow the link below for more information
    #  https://docs.nvidia.com/cuda/cuda-c-programming-guide/#shared-memory-8-x
    #  And for sgl-kernel right now, we can build fa3 on sm80/sm86/sm89/sm90a.
    #  That means if you use A100/A*0/L20/L40/L40s/4090 you can use fa3.
    return (torch.version.cuda >= "12.3") and (
        torch.cuda.get_device_capability(device)[0] == 9
        or torch.cuda.get_device_capability(device)[0] == 8
    )


def maybe_contiguous(x):
    return x.contiguous() if x is not None and x.stride(-1) != 1 else x


def flash_attn_with_kvcache(
    q,
    k_cache,
    v_cache,
    k=None,
    v=None,
    qv=None,
    rotary_cos=None,
    rotary_sin=None,
    cache_seqlens: Optional[Union[(int, torch.Tensor)]] = None,
    cache_batch_idx: Optional[torch.Tensor] = None,
    cache_leftpad: Optional[torch.Tensor] = None,
    page_table: Optional[torch.Tensor] = None,
    cu_seqlens_q: Optional[torch.Tensor] = None,
    cu_seqlens_k_new: Optional[torch.Tensor] = None,
    max_seqlen_q: Optional[int] = None,
    rotary_seqlens: Optional[torch.Tensor] = None,
    q_descale: Optional[torch.Tensor] = None,
    k_descale: Optional[torch.Tensor] = None,
    v_descale: Optional[torch.Tensor] = None,
    softmax_scale=None,
    causal=False,
    window_size=(-1, -1),  # -1 means infinite context window
    softcap=0.0,  # 0.0 means deactivated
    rotary_interleaved=True,
    scheduler_metadata=None,
    num_splits=0,  # Can be tuned for speed
    pack_gqa=None,  # Can be tuned for speed
    sm_margin=0,  # Can be tuned if some SMs are used for communication
    return_softmax_lse=False,
    sinks=None,
    ver=3,
):
    """
    If k and v are not None, k_cache and v_cache will be updated *inplace* with the new values from
    k and v. This is useful for incremental decoding: you can pass in the cached keys/values from
    the previous step, and update them with the new keys/values from the current step, and do
    attention with the updated cache, all in 1 kernel.

    If you pass in k / v, you must make sure that the cache is large enough to hold the new values.
    For example, the KV cache could be pre-allocated with the max sequence length, and you can use
    cache_seqlens to keep track of the current sequence lengths of each sequence in the batch.

    Also apply rotary embedding if rotary_cos and rotary_sin are passed in. The key @k will be
    rotated by rotary_cos and rotary_sin at indices cache_seqlens, cache_seqlens + 1, etc.
    If causal or local (i.e., window_size != (-1, -1)), the query @q will be rotated by rotary_cos
    and rotary_sin at indices cache_seqlens, cache_seqlens + 1, etc.
    If not causal and not local, the query @q will be rotated by rotary_cos and rotary_sin at
    indices cache_seqlens only (i.e. we consider all tokens in @q to be at position cache_seqlens).

    See tests/test_flash_attn.py::test_flash_attn_kvcache for examples of how to use this function.

    Supports multi-query and grouped-query attention (MQA/GQA) by passing in KV with fewer heads
    than Q. Note that the number of heads in Q must be divisible by the number of heads in KV.
    For example, if Q has 6 heads and K, V have 2 heads, head 0, 1, 2 of Q will attention to head
    0 of K, V, and head 3, 4, 5 of Q will attention to head 1 of K, V.

    If causal=True, the causal mask is aligned to the bottom right corner of the attention matrix.
    For example, if seqlen_q = 2 and seqlen_k = 5, the causal mask (1 = keep, 0 = masked out) is:
        1 1 1 1 0
        1 1 1 1 1
    If seqlen_q = 5 and seqlen_k = 2, the causal mask is:
        0 0
        0 0
        0 0
        1 0
        1 1
    If the row of the mask is all zero, the output will be zero.

    If window_size != (-1, -1), implements sliding window local attention. Query at position i
    will only attend to keys between
    [i + seqlen_k - seqlen_q - window_size[0], i + seqlen_k - seqlen_q + window_size[1]] inclusive.

    Note: Does not support backward pass.

    Arguments:
        q: (batch_size, seqlen, nheads, headdim)
        k_cache: (batch_size_cache, seqlen_cache, nheads_k, headdim) if there's no page_table,
            or (num_blocks, page_block_size, nheads_k, headdim) if there's a page_table (i.e. paged KV cache)
            page_block_size must be a multiple of 256.
        v_cache: (batch_size_cache, seqlen_cache, nheads_k, headdim_v) if there's no page_table,
            or (num_blocks, page_block_size, nheads_k, headdim_v) if there's a page_table (i.e. paged KV cache)
        k [optional]: (batch_size, seqlen_new, nheads_k, headdim). If not None, we concatenate
            k with k_cache, starting at the indices specified by cache_seqlens.
        v [optional]: (batch_size, seqlen_new, nheads_k, headdim_v). Similar to k.
        qv [optional]: (batch_size, seqlen, nheads, headdim_v)
        rotary_cos [optional]: (seqlen_ro, rotary_dim / 2). If not None, we apply rotary embedding
            to k and q. Only applicable if k and v are passed in. rotary_dim must be divisible by 16.
        rotary_sin [optional]: (seqlen_ro, rotary_dim / 2). Similar to rotary_cos.
        cache_seqlens: int, or (batch_size,), dtype torch.int32. The sequence lengths of the
            KV cache.
        cache_batch_idx: (batch_size,), dtype torch.int32. The indices used to index into the KV cache.
            If None, we assume that the batch indices are [0, 1, 2, ..., batch_size - 1].
            If the indices are not distinct, and k and v are provided, the values updated in the cache
                 might come from any of the duplicate indices.
        cache_leftpad: (batch_size,), dtype torch.int32. The index that the KV cache starts. If None, assume 0.
        page_table [optional]: (batch_size, max_num_blocks_per_seq), dtype torch.int32.
        softmax_scale: float. The scaling of QK^T before applying softmax.
            Default to 1 / sqrt(headdim).
        causal: bool. Whether to apply causal attention mask (e.g., for auto-regressive modeling).
        window_size: (left, right). If not (-1, -1), implements sliding window local attention.
        softcap: float. Anything > 0 activates softcapping attention.
        rotary_interleaved: bool. Only applicable if rotary_cos and rotary_sin are passed in.
            If True, rotary embedding will combine dimensions 0 & 1, 2 & 3, etc. If False,
            rotary embedding will combine dimensions 0 & rotary_dim / 2, 1 & rotary_dim / 2 + 1
            (i.e. GPT-NeoX style).
        num_splits: int. If > 1, split the key/value into this many chunks along the sequence.
           If num_splits == 1, we don't split the key/value. If num_splits == 0, we use a heuristic
           to automatically determine the number of splits.
           Don't change this unless you know what you are doing.
        return_softmax_lse: bool. Whether to return the logsumexp of the attention scores.

    Return:
        out: (batch_size, seqlen, nheads, headdim).
        softmax_lse [optional, if return_softmax_lse=True]: (batch_size, nheads, seqlen). The
            logsumexp of each row of the matrix QK^T * scaling (e.g., log of the softmax
            normalization factor).
    """
    if ver == 4:
        assert (
            flash_attn_varlen_func_v4 is not None
        ), "FA4 is not available, please check your installation."
        # Using `(-1, -1)` as no sliding window causes correctness issues for FA4.
        assert (
            k is None and v is None
        ), "FA4 does not support updating KV cache in-place."
<<<<<<< HEAD
=======
        assert (
            rotary_cos is None
            and rotary_sin is None
            and rotary_interleaved is None
            and rotary_seqlens is None
        ), "FA4 does not support rotary embedding."
        assert (
            cache_batch_idx is None and cache_leftpad is None
        ), "FA4 does not support non-consecutive batch indices or left padding."
        assert (
            q_descale is None and k_descale is None and v_descale is None
        ), "FA4 does not support descale."

>>>>>>> 1237aa19
        if window_size == (-1, -1):
            window_size = (None, None)
        return flash_attn_varlen_func_v4(
            q=q,
            k=k_cache,
            v=v_cache,
            cu_seqlens_q=cu_seqlens_q,
            seqused_k=cache_seqlens,
            softmax_scale=softmax_scale,
            causal=causal,
            window_size=window_size,
            softcap=softcap,
            pack_gqa=pack_gqa,
            return_softmax_lse=return_softmax_lse,
            learnable_sink=sinks,
            page_table=page_table,
        )

    assert k_cache.stride(-1) == 1, "k_cache must have contiguous last dimension"
    assert v_cache.stride(-1) == 1, "v_cache must have contiguous last dimension"
    if softmax_scale is None:
        softmax_scale = (q.shape[-1] + (qv.shape[-1] if qv is not None else 0)) ** (
            -0.5
        )
    if cache_seqlens is not None and isinstance(cache_seqlens, int):
        cache_seqlens = torch.full(
            (k_cache.shape[0],), cache_seqlens, dtype=torch.int32, device=k_cache.device
        )
        cache_seqlens = maybe_contiguous(cache_seqlens)

    q, k_cache, k, v = [maybe_contiguous(x) for x in (q, k_cache, k, v)]
    v_cache = (
        v_cache.contiguous()
        if v_cache.stride(-1) != 1 and v_cache.stride(-3) != 1
        else v_cache
    )
    cu_seqlens_q, cu_seqlens_k_new = [
        maybe_contiguous(x) for x in (cu_seqlens_q, cu_seqlens_k_new)
    ]
    page_table, cache_batch_idx, cache_leftpad = [
        maybe_contiguous(x) for x in (page_table, cache_batch_idx, cache_leftpad)
    ]
    rotary_cos, rotary_sin = [maybe_contiguous(x) for x in (rotary_cos, rotary_sin)]
    rotary_seqlens = maybe_contiguous(rotary_seqlens)

    out, softmax_lse, *rest = torch.ops.sgl_kernel.fwd.default(
        q,
        k_cache,
        v_cache,
        k,
        v,
        qv,
        None,  # out
        cu_seqlens_q,
        None,  # cu_seqlens_k
        cu_seqlens_k_new,
        None,  # seqused_q
        cache_seqlens,
        max_seqlen_q,
        None,  # max_seqlen_k
        page_table,
        cache_batch_idx,
        cache_leftpad,
        rotary_cos,
        rotary_sin,
        rotary_seqlens,
        q_descale,
        k_descale,
        v_descale,
        softmax_scale,
        causal,
        window_size[0],
        window_size[1],
        softcap,
        rotary_interleaved,
        scheduler_metadata,
        num_splits,
        pack_gqa,
        sm_margin,
        sinks,
    )
    # return (out, softmax_lse) if return_softmax_lse else out
    return (out, softmax_lse, *rest) if return_softmax_lse else out


def flash_attn_varlen_func(
    q,
    k,
    v,
    cu_seqlens_q,
    cu_seqlens_k,
    max_seqlen_q,
    max_seqlen_k,
    seqused_q=None,
    seqused_k=None,
    softmax_scale=None,
    causal=False,
    qv=None,
    q_descale=None,
    k_descale=None,
    v_descale=None,
    window_size=(-1, -1),
    softcap=0.0,
    num_splits=1,
    pack_gqa=None,
    sm_margin=0,
    return_softmax_lse=False,
    sinks=None,
    ver=3,
):
    if ver == 4:
        assert (
            flash_attn_varlen_func_v4 is not None
        ), "FA4 is not available, please check your installation."
        # Using `(-1, -1)` as no sliding window causes correctness issues for FA4.
        if window_size == (-1, -1):
            window_size = (None, None)
        return flash_attn_varlen_func_v4(
            q,
            k,
            v,
            cu_seqlens_q,
            cu_seqlens_k,
            # max_seqlen_q,
            # max_seqlen_k,
            seqused_q=seqused_q,
            seqused_k=seqused_k,
            softmax_scale=softmax_scale,
            causal=causal,
            # qv=qv,
            # q_descale=q_descale,
            # k_descale=k_descale,
            # v_descale=v_descale,
            window_size=window_size,
            softcap=softcap,
            # num_splits=num_splits,
            pack_gqa=pack_gqa,
            # sm_margin=sm_margin,
            return_softmax_lse=return_softmax_lse,
            learnable_sink=sinks,
        )

    if not is_fa3_supported():
        raise NotImplementedError(
            "flash_attn at sgl-kernel is only supported on sm90 and above"
        )

    if softmax_scale is None:
        softmax_scale = (q.shape[-1] + (qv.shape[-1] if qv is not None else 0)) ** (
            -0.5
        )

    out, softmax_lse, *rest = torch.ops.sgl_kernel.fwd.default(
        q,
        k,
        v,
        None,  # k_new
        None,  # v_new
        qv,  # qv
        None,  # out
        cu_seqlens_q,
        cu_seqlens_k,
        None,  # cu_seqlens_k_new
        seqused_q,
        seqused_k,
        max_seqlen_q,
        max_seqlen_k,
        None,  # page_table,
        None,  # kv_batch_idx
        None,  # leftpad_k
        None,  # rotary cos
        None,  # rotary sin
        None,  # seqlens_rotary
        q_descale,
        k_descale,
        v_descale,
        softmax_scale,
        causal,
        window_size[0],
        window_size[1],
        softcap,
        is_rotary_interleaved=False,
        scheduler_metadata=None,
        num_splits=num_splits,
        pack_gqa=pack_gqa,
        sm_margin=sm_margin,
        sinks=sinks,
    )

    return (out, softmax_lse, *rest) if return_softmax_lse else out<|MERGE_RESOLUTION|>--- conflicted
+++ resolved
@@ -160,8 +160,6 @@
         assert (
             k is None and v is None
         ), "FA4 does not support updating KV cache in-place."
-<<<<<<< HEAD
-=======
         assert (
             rotary_cos is None
             and rotary_sin is None
@@ -175,7 +173,6 @@
             q_descale is None and k_descale is None and v_descale is None
         ), "FA4 does not support descale."
 
->>>>>>> 1237aa19
         if window_size == (-1, -1):
             window_size = (None, None)
         return flash_attn_varlen_func_v4(
